#include "cache.h"
#include "config.h"
#include "remote.h"
#include "connect.h"
#include "strbuf.h"
#include "walker.h"
#include "http.h"
#include "exec-cmd.h"
#include "run-command.h"
#include "pkt-line.h"
#include "string-list.h"
#include "sideband.h"
#include "argv-array.h"
#include "credential.h"
#include "sha1-array.h"
#include "send-pack.h"
#include "protocol.h"
#include "quote.h"

static struct remote *remote;
/* always ends with a trailing slash */
static struct strbuf url = STRBUF_INIT;

struct options {
	int verbosity;
	unsigned long depth;
	char *deepen_since;
	struct string_list deepen_not;
	struct string_list push_options;
	char *filter;
	unsigned progress : 1,
		check_self_contained_and_connected : 1,
		cloning : 1,
		update_shallow : 1,
		followtags : 1,
		dry_run : 1,
		thin : 1,
		/* One of the SEND_PACK_PUSH_CERT_* constants. */
		push_cert : 2,
		deepen_relative : 1,
		from_promisor : 1,
		no_dependents : 1;
};
static struct options options;
static struct string_list cas_options = STRING_LIST_INIT_DUP;

static int set_option(const char *name, const char *value)
{
	if (!strcmp(name, "verbosity")) {
		char *end;
		int v = strtol(value, &end, 10);
		if (value == end || *end)
			return -1;
		options.verbosity = v;
		return 0;
	}
	else if (!strcmp(name, "progress")) {
		if (!strcmp(value, "true"))
			options.progress = 1;
		else if (!strcmp(value, "false"))
			options.progress = 0;
		else
			return -1;
		return 0;
	}
	else if (!strcmp(name, "depth")) {
		char *end;
		unsigned long v = strtoul(value, &end, 10);
		if (value == end || *end)
			return -1;
		options.depth = v;
		return 0;
	}
	else if (!strcmp(name, "deepen-since")) {
		options.deepen_since = xstrdup(value);
		return 0;
	}
	else if (!strcmp(name, "deepen-not")) {
		string_list_append(&options.deepen_not, value);
		return 0;
	}
	else if (!strcmp(name, "deepen-relative")) {
		if (!strcmp(value, "true"))
			options.deepen_relative = 1;
		else if (!strcmp(value, "false"))
			options.deepen_relative = 0;
		else
			return -1;
		return 0;
	}
	else if (!strcmp(name, "followtags")) {
		if (!strcmp(value, "true"))
			options.followtags = 1;
		else if (!strcmp(value, "false"))
			options.followtags = 0;
		else
			return -1;
		return 0;
	}
	else if (!strcmp(name, "dry-run")) {
		if (!strcmp(value, "true"))
			options.dry_run = 1;
		else if (!strcmp(value, "false"))
			options.dry_run = 0;
		else
			return -1;
		return 0;
	}
	else if (!strcmp(name, "check-connectivity")) {
		if (!strcmp(value, "true"))
			options.check_self_contained_and_connected = 1;
		else if (!strcmp(value, "false"))
			options.check_self_contained_and_connected = 0;
		else
			return -1;
		return 0;
	}
	else if (!strcmp(name, "cas")) {
		struct strbuf val = STRBUF_INIT;
		strbuf_addf(&val, "--" CAS_OPT_NAME "=%s", value);
		string_list_append(&cas_options, val.buf);
		strbuf_release(&val);
		return 0;
	} else if (!strcmp(name, "cloning")) {
		if (!strcmp(value, "true"))
			options.cloning = 1;
		else if (!strcmp(value, "false"))
			options.cloning = 0;
		else
			return -1;
		return 0;
	} else if (!strcmp(name, "update-shallow")) {
		if (!strcmp(value, "true"))
			options.update_shallow = 1;
		else if (!strcmp(value, "false"))
			options.update_shallow = 0;
		else
			return -1;
		return 0;
	} else if (!strcmp(name, "pushcert")) {
		if (!strcmp(value, "true"))
			options.push_cert = SEND_PACK_PUSH_CERT_ALWAYS;
		else if (!strcmp(value, "false"))
			options.push_cert = SEND_PACK_PUSH_CERT_NEVER;
		else if (!strcmp(value, "if-asked"))
			options.push_cert = SEND_PACK_PUSH_CERT_IF_ASKED;
		else
			return -1;
		return 0;
	} else if (!strcmp(name, "push-option")) {
		if (*value != '"')
			string_list_append(&options.push_options, value);
		else {
			struct strbuf unquoted = STRBUF_INIT;
			if (unquote_c_style(&unquoted, value, NULL) < 0)
				die("invalid quoting in push-option value");
			string_list_append_nodup(&options.push_options,
						 strbuf_detach(&unquoted, NULL));
		}
		return 0;

#if LIBCURL_VERSION_NUM >= 0x070a08
	} else if (!strcmp(name, "family")) {
		if (!strcmp(value, "ipv4"))
			git_curl_ipresolve = CURL_IPRESOLVE_V4;
		else if (!strcmp(value, "ipv6"))
			git_curl_ipresolve = CURL_IPRESOLVE_V6;
		else if (!strcmp(value, "all"))
			git_curl_ipresolve = CURL_IPRESOLVE_WHATEVER;
		else
			return -1;
		return 0;
#endif /* LIBCURL_VERSION_NUM >= 0x070a08 */
	} else if (!strcmp(name, "from-promisor")) {
		options.from_promisor = 1;
		return 0;
	} else if (!strcmp(name, "no-dependents")) {
		options.no_dependents = 1;
		return 0;
	} else if (!strcmp(name, "filter")) {
		options.filter = xstrdup(value);
		return 0;
	} else {
		return 1 /* unsupported */;
	}
}

struct discovery {
	char *service;
	char *buf_alloc;
	char *buf;
	size_t len;
	struct ref *refs;
	struct oid_array shallow;
	enum protocol_version version;
	unsigned proto_git : 1;
};
static struct discovery *last_discovery;

static struct ref *parse_git_refs(struct discovery *heads, int for_push)
{
	struct ref *list = NULL;
	struct packet_reader reader;

	packet_reader_init(&reader, -1, heads->buf, heads->len,
			   PACKET_READ_CHOMP_NEWLINE |
			   PACKET_READ_GENTLE_ON_EOF);

	heads->version = discover_version(&reader);
	switch (heads->version) {
	case protocol_v2:
		/*
		 * Do nothing.  This isn't a list of refs but rather a
		 * capability advertisement.  Client would have run
		 * 'stateless-connect' so we'll dump this capability listing
		 * and let them request the refs themselves.
		 */
		break;
	case protocol_v1:
	case protocol_v0:
		get_remote_heads(&reader, &list, for_push ? REF_NORMAL : 0,
				 NULL, &heads->shallow);
		break;
	case protocol_unknown_version:
		BUG("unknown protocol version");
	}

	return list;
}

static struct ref *parse_info_refs(struct discovery *heads)
{
	char *data, *start, *mid;
	char *ref_name;
	int i = 0;

	struct ref *refs = NULL;
	struct ref *ref = NULL;
	struct ref *last_ref = NULL;

	data = heads->buf;
	start = NULL;
	mid = data;
	while (i < heads->len) {
		if (!start) {
			start = &data[i];
		}
		if (data[i] == '\t')
			mid = &data[i];
		if (data[i] == '\n') {
			if (mid - start != 40)
				die("%sinfo/refs not valid: is this a git repository?",
				    url.buf);
			data[i] = 0;
			ref_name = mid + 1;
			ref = alloc_ref(ref_name);
			get_oid_hex(start, &ref->old_oid);
			if (!refs)
				refs = ref;
			if (last_ref)
				last_ref->next = ref;
			last_ref = ref;
			start = NULL;
		}
		i++;
	}

	ref = alloc_ref("HEAD");
	if (!http_fetch_ref(url.buf, ref) &&
	    !resolve_remote_symref(ref, refs)) {
		ref->next = refs;
		refs = ref;
	} else {
		free(ref);
	}

	return refs;
}

static void free_discovery(struct discovery *d)
{
	if (d) {
		if (d == last_discovery)
			last_discovery = NULL;
		free(d->shallow.oid);
		free(d->buf_alloc);
		free_refs(d->refs);
		free(d->service);
		free(d);
	}
}

static int show_http_message(struct strbuf *type, struct strbuf *charset,
			     struct strbuf *msg)
{
	const char *p, *eol;

	/*
	 * We only show text/plain parts, as other types are likely
	 * to be ugly to look at on the user's terminal.
	 */
	if (strcmp(type->buf, "text/plain"))
		return -1;
	if (charset->len)
		strbuf_reencode(msg, charset->buf, get_log_output_encoding());

	strbuf_trim(msg);
	if (!msg->len)
		return -1;

	p = msg->buf;
	do {
		eol = strchrnul(p, '\n');
		fprintf(stderr, "remote: %.*s\n", (int)(eol - p), p);
		p = eol + 1;
	} while(*eol);
	return 0;
}

static int get_protocol_http_header(enum protocol_version version,
				    struct strbuf *header)
{
	if (version > 0) {
		strbuf_addf(header, GIT_PROTOCOL_HEADER ": version=%d",
			    version);

		return 1;
	}

	return 0;
}

<<<<<<< HEAD
static void check_smart_http(struct discovery *d, const char *service,
			     struct strbuf *type)
{
	char *src_buf;
	size_t src_len;
	char *line;
	const char *p;

	/*
	 * If we don't see x-$service-advertisement, then it's not smart-http.
	 * But once we do, we commit to it and assume any other protocol
	 * violations are hard errors.
	 */
	if (!skip_prefix(type->buf, "application/x-", &p) ||
	    !skip_prefix(p, service, &p) ||
	    strcmp(p, "-advertisement"))
		return;

	/*
	 * "Peek" at the first packet by using a separate buf/len pair; some
	 * cases below require us leaving the originals intact.
	 */
	src_buf = d->buf;
	src_len = d->len;
	line = packet_read_line_buf(&src_buf, &src_len, NULL);
	if (!line)
		die("invalid server response; expected service, got flush packet");

	if (skip_prefix(line, "# service=", &p) && !strcmp(p, service)) {
		/*
		 * The header can include additional metadata lines, up
		 * until a packet flush marker.  Ignore these now, but
		 * in the future we might start to scan them.
		 */
		while (packet_read_line_buf(&src_buf, &src_len, NULL))
			;

		/*
		 * v0 smart http; callers expect us to soak up the
		 * service and header packets
		 */
		d->buf = src_buf;
		d->len = src_len;
		d->proto_git = 1;

	} else if (!strcmp(line, "version 2")) {
		/*
		 * v2 smart http; do not consume version packet, which will
		 * be handled elsewhere.
		 */
		d->proto_git = 1;

	} else if (skip_prefix(line, "ERR ", &p)) {
		die(_("remote error: %s"), p);

	} else {
		die("invalid server response; got '%s'", line);
	}
=======
static int get_client_protocol_http_header(const struct strbuf *version_advert,
					   struct strbuf *header)
{
	if (version_advert->len > 0) {
		strbuf_addf(header, GIT_PROTOCOL_HEADER ": %s",
			    version_advert->buf);

		return 1;
	}

	return 0;
>>>>>>> 24c10f74
}

static struct discovery *discover_refs(const char *service, int for_push)
{
	struct strbuf type = STRBUF_INIT;
	struct strbuf charset = STRBUF_INIT;
	struct strbuf buffer = STRBUF_INIT;
	struct strbuf refs_url = STRBUF_INIT;
	struct strbuf effective_url = STRBUF_INIT;
	struct strbuf protocol_header = STRBUF_INIT;
	struct strbuf version_advert = STRBUF_INIT;
	struct string_list extra_headers = STRING_LIST_INIT_DUP;
	struct discovery *last = last_discovery;
	int http_ret, maybe_smart = 0;
	struct http_get_options http_options;

	if (last && !strcmp(service, last->service))
		return last;
	free_discovery(last);

	strbuf_addf(&refs_url, "%sinfo/refs", url.buf);
	if ((starts_with(url.buf, "http://") || starts_with(url.buf, "https://")) &&
	     git_env_bool("GIT_SMART_HTTP", 1)) {
		maybe_smart = 1;
		if (!strchr(url.buf, '?'))
			strbuf_addch(&refs_url, '?');
		else
			strbuf_addch(&refs_url, '&');
		strbuf_addf(&refs_url, "service=%s", service);
	}

	get_client_protocol_version_advertisement(&version_advert);

	/* Add the extra Git-Protocol header */
	if (get_client_protocol_http_header(&version_advert, &protocol_header))
		string_list_append(&extra_headers, protocol_header.buf);

	memset(&http_options, 0, sizeof(http_options));
	http_options.content_type = &type;
	http_options.charset = &charset;
	http_options.effective_url = &effective_url;
	http_options.base_url = &url;
	http_options.extra_headers = &extra_headers;
	http_options.initial_request = 1;
	http_options.no_cache = 1;
	http_options.keep_error = 1;

	http_ret = http_get_strbuf(refs_url.buf, &buffer, &http_options);
	switch (http_ret) {
	case HTTP_OK:
		break;
	case HTTP_MISSING_TARGET:
		show_http_message(&type, &charset, &buffer);
		die("repository '%s' not found", url.buf);
	case HTTP_NOAUTH:
		show_http_message(&type, &charset, &buffer);
		die("Authentication failed for '%s'", url.buf);
	default:
		show_http_message(&type, &charset, &buffer);
		die("unable to access '%s': %s", url.buf, curl_errorstr);
	}

	if (options.verbosity && !starts_with(refs_url.buf, url.buf))
		warning(_("redirecting to %s"), url.buf);

	last= xcalloc(1, sizeof(*last_discovery));
	last->service = xstrdup(service);
	last->buf_alloc = strbuf_detach(&buffer, &last->len);
	last->buf = last->buf_alloc;

	if (maybe_smart)
		check_smart_http(last, service, &type);

	if (last->proto_git)
		last->refs = parse_git_refs(last, for_push);
	else
		last->refs = parse_info_refs(last);

	strbuf_release(&refs_url);
	strbuf_release(&type);
	strbuf_release(&charset);
	strbuf_release(&effective_url);
	strbuf_release(&buffer);
	strbuf_release(&protocol_header);
	string_list_clear(&extra_headers, 0);
	last_discovery = last;
	return last;
}

static struct ref *get_refs(int for_push)
{
	struct discovery *heads;

	if (for_push)
		heads = discover_refs("git-receive-pack", for_push);
	else
		heads = discover_refs("git-upload-pack", for_push);

	return heads->refs;
}

static void output_refs(struct ref *refs)
{
	struct ref *posn;
	for (posn = refs; posn; posn = posn->next) {
		if (posn->symref)
			printf("@%s %s\n", posn->symref, posn->name);
		else
			printf("%s %s\n", oid_to_hex(&posn->old_oid), posn->name);
	}
	printf("\n");
	fflush(stdout);
}

struct rpc_state {
	const char *service_name;
	const char **argv;
	struct strbuf *stdin_preamble;
	char *service_url;
	char *hdr_content_type;
	char *hdr_accept;
	char *protocol_header;
	char *buf;
	size_t alloc;
	size_t len;
	size_t pos;
	int in;
	int out;
	int any_written;
	struct strbuf result;
	unsigned gzip_request : 1;
	unsigned initial_buffer : 1;
};

static size_t rpc_out(void *ptr, size_t eltsize,
		size_t nmemb, void *buffer_)
{
	size_t max = eltsize * nmemb;
	struct rpc_state *rpc = buffer_;
	size_t avail = rpc->len - rpc->pos;

	if (!avail) {
		rpc->initial_buffer = 0;
		avail = packet_read(rpc->out, NULL, NULL, rpc->buf, rpc->alloc, 0);
		if (!avail)
			return 0;
		rpc->pos = 0;
		rpc->len = avail;
	}

	if (max < avail)
		avail = max;
	memcpy(ptr, rpc->buf + rpc->pos, avail);
	rpc->pos += avail;
	return avail;
}

#ifndef NO_CURL_IOCTL
static curlioerr rpc_ioctl(CURL *handle, int cmd, void *clientp)
{
	struct rpc_state *rpc = clientp;

	switch (cmd) {
	case CURLIOCMD_NOP:
		return CURLIOE_OK;

	case CURLIOCMD_RESTARTREAD:
		if (rpc->initial_buffer) {
			rpc->pos = 0;
			return CURLIOE_OK;
		}
		error("unable to rewind rpc post data - try increasing http.postBuffer");
		return CURLIOE_FAILRESTART;

	default:
		return CURLIOE_UNKNOWNCMD;
	}
}
#endif

static size_t rpc_in(char *ptr, size_t eltsize,
		size_t nmemb, void *buffer_)
{
	size_t size = eltsize * nmemb;
	struct rpc_state *rpc = buffer_;
	if (size)
		rpc->any_written = 1;
	write_or_die(rpc->in, ptr, size);
	return size;
}

static int run_slot(struct active_request_slot *slot,
		    struct slot_results *results)
{
	int err;
	struct slot_results results_buf;

	if (!results)
		results = &results_buf;

	err = run_one_slot(slot, results);

	if (err != HTTP_OK && err != HTTP_REAUTH) {
		struct strbuf msg = STRBUF_INIT;
		if (results->http_code && results->http_code != 200)
			strbuf_addf(&msg, "HTTP %ld", results->http_code);
		if (results->curl_result != CURLE_OK) {
			if (msg.len)
				strbuf_addch(&msg, ' ');
			strbuf_addf(&msg, "curl %d", results->curl_result);
			if (curl_errorstr[0]) {
				strbuf_addch(&msg, ' ');
				strbuf_addstr(&msg, curl_errorstr);
			}
		}
		error("RPC failed; %s", msg.buf);
		strbuf_release(&msg);
	}

	return err;
}

static int probe_rpc(struct rpc_state *rpc, struct slot_results *results)
{
	struct active_request_slot *slot;
	struct curl_slist *headers = http_copy_default_headers();
	struct strbuf buf = STRBUF_INIT;
	int err;

	slot = get_active_slot();

	headers = curl_slist_append(headers, rpc->hdr_content_type);
	headers = curl_slist_append(headers, rpc->hdr_accept);

	curl_easy_setopt(slot->curl, CURLOPT_NOBODY, 0);
	curl_easy_setopt(slot->curl, CURLOPT_POST, 1);
	curl_easy_setopt(slot->curl, CURLOPT_URL, rpc->service_url);
	curl_easy_setopt(slot->curl, CURLOPT_ENCODING, NULL);
	curl_easy_setopt(slot->curl, CURLOPT_POSTFIELDS, "0000");
	curl_easy_setopt(slot->curl, CURLOPT_POSTFIELDSIZE, 4);
	curl_easy_setopt(slot->curl, CURLOPT_HTTPHEADER, headers);
	curl_easy_setopt(slot->curl, CURLOPT_WRITEFUNCTION, fwrite_buffer);
	curl_easy_setopt(slot->curl, CURLOPT_FILE, &buf);

	err = run_slot(slot, results);

	curl_slist_free_all(headers);
	strbuf_release(&buf);
	return err;
}

static curl_off_t xcurl_off_t(size_t len) {
	uintmax_t size = len;
	if (size > maximum_signed_value_of_type(curl_off_t))
		die("cannot handle pushes this big");
	return (curl_off_t)size;
}

static int post_rpc(struct rpc_state *rpc)
{
	struct active_request_slot *slot;
	struct curl_slist *headers = http_copy_default_headers();
	int use_gzip = rpc->gzip_request;
	char *gzip_body = NULL;
	size_t gzip_size = 0;
	int err, large_request = 0;
	int needs_100_continue = 0;

	/* Try to load the entire request, if we can fit it into the
	 * allocated buffer space we can use HTTP/1.0 and avoid the
	 * chunked encoding mess.
	 */
	while (1) {
		size_t left = rpc->alloc - rpc->len;
		char *buf = rpc->buf + rpc->len;
		int n;

		if (left < LARGE_PACKET_MAX) {
			large_request = 1;
			use_gzip = 0;
			break;
		}

		n = packet_read(rpc->out, NULL, NULL, buf, left, 0);
		if (!n)
			break;
		rpc->len += n;
	}

	if (large_request) {
		struct slot_results results;

		do {
			err = probe_rpc(rpc, &results);
			if (err == HTTP_REAUTH)
				credential_fill(&http_auth);
		} while (err == HTTP_REAUTH);
		if (err != HTTP_OK)
			return -1;

		if (results.auth_avail & CURLAUTH_GSSNEGOTIATE)
			needs_100_continue = 1;
	}

	headers = curl_slist_append(headers, rpc->hdr_content_type);
	headers = curl_slist_append(headers, rpc->hdr_accept);
	headers = curl_slist_append(headers, needs_100_continue ?
		"Expect: 100-continue" : "Expect:");

	/* Add the extra Git-Protocol header */
	if (rpc->protocol_header)
		headers = curl_slist_append(headers, rpc->protocol_header);

retry:
	slot = get_active_slot();

	curl_easy_setopt(slot->curl, CURLOPT_NOBODY, 0);
	curl_easy_setopt(slot->curl, CURLOPT_POST, 1);
	curl_easy_setopt(slot->curl, CURLOPT_URL, rpc->service_url);
	curl_easy_setopt(slot->curl, CURLOPT_ENCODING, "");

	if (large_request) {
		/* The request body is large and the size cannot be predicted.
		 * We must use chunked encoding to send it.
		 */
		headers = curl_slist_append(headers, "Transfer-Encoding: chunked");
		rpc->initial_buffer = 1;
		curl_easy_setopt(slot->curl, CURLOPT_READFUNCTION, rpc_out);
		curl_easy_setopt(slot->curl, CURLOPT_INFILE, rpc);
#ifndef NO_CURL_IOCTL
		curl_easy_setopt(slot->curl, CURLOPT_IOCTLFUNCTION, rpc_ioctl);
		curl_easy_setopt(slot->curl, CURLOPT_IOCTLDATA, rpc);
#endif
		if (options.verbosity > 1) {
			fprintf(stderr, "POST %s (chunked)\n", rpc->service_name);
			fflush(stderr);
		}

	} else if (gzip_body) {
		/*
		 * If we are looping to retry authentication, then the previous
		 * run will have set up the headers and gzip buffer already,
		 * and we just need to send it.
		 */
		curl_easy_setopt(slot->curl, CURLOPT_POSTFIELDS, gzip_body);
		curl_easy_setopt(slot->curl, CURLOPT_POSTFIELDSIZE_LARGE, xcurl_off_t(gzip_size));

	} else if (use_gzip && 1024 < rpc->len) {
		/* The client backend isn't giving us compressed data so
		 * we can try to deflate it ourselves, this may save on
		 * the transfer time.
		 */
		git_zstream stream;
		int ret;

		git_deflate_init_gzip(&stream, Z_BEST_COMPRESSION);
		gzip_size = git_deflate_bound(&stream, rpc->len);
		gzip_body = xmalloc(gzip_size);

		stream.next_in = (unsigned char *)rpc->buf;
		stream.avail_in = rpc->len;
		stream.next_out = (unsigned char *)gzip_body;
		stream.avail_out = gzip_size;

		ret = git_deflate(&stream, Z_FINISH);
		if (ret != Z_STREAM_END)
			die("cannot deflate request; zlib deflate error %d", ret);

		ret = git_deflate_end_gently(&stream);
		if (ret != Z_OK)
			die("cannot deflate request; zlib end error %d", ret);

		gzip_size = stream.total_out;

		headers = curl_slist_append(headers, "Content-Encoding: gzip");
		curl_easy_setopt(slot->curl, CURLOPT_POSTFIELDS, gzip_body);
		curl_easy_setopt(slot->curl, CURLOPT_POSTFIELDSIZE_LARGE, xcurl_off_t(gzip_size));

		if (options.verbosity > 1) {
			fprintf(stderr, "POST %s (gzip %lu to %lu bytes)\n",
				rpc->service_name,
				(unsigned long)rpc->len, (unsigned long)gzip_size);
			fflush(stderr);
		}
	} else {
		/* We know the complete request size in advance, use the
		 * more normal Content-Length approach.
		 */
		curl_easy_setopt(slot->curl, CURLOPT_POSTFIELDS, rpc->buf);
		curl_easy_setopt(slot->curl, CURLOPT_POSTFIELDSIZE_LARGE, xcurl_off_t(rpc->len));
		if (options.verbosity > 1) {
			fprintf(stderr, "POST %s (%lu bytes)\n",
				rpc->service_name, (unsigned long)rpc->len);
			fflush(stderr);
		}
	}

	curl_easy_setopt(slot->curl, CURLOPT_HTTPHEADER, headers);
	curl_easy_setopt(slot->curl, CURLOPT_WRITEFUNCTION, rpc_in);
	curl_easy_setopt(slot->curl, CURLOPT_FILE, rpc);


	rpc->any_written = 0;
	err = run_slot(slot, NULL);
	if (err == HTTP_REAUTH && !large_request) {
		credential_fill(&http_auth);
		goto retry;
	}
	if (err != HTTP_OK)
		err = -1;

	if (!rpc->any_written)
		err = -1;

	curl_slist_free_all(headers);
	free(gzip_body);
	return err;
}

static int rpc_service(struct rpc_state *rpc, struct discovery *heads)
{
	const char *svc = rpc->service_name;
	struct strbuf buf = STRBUF_INIT;
	struct strbuf *preamble = rpc->stdin_preamble;
	struct child_process client = CHILD_PROCESS_INIT;
	int err = 0;

	client.in = -1;
	client.out = -1;
	client.git_cmd = 1;
	client.argv = rpc->argv;
	if (start_command(&client))
		exit(1);
	if (preamble)
		write_or_die(client.in, preamble->buf, preamble->len);
	if (heads)
		write_or_die(client.in, heads->buf, heads->len);

	rpc->alloc = http_post_buffer;
	rpc->buf = xmalloc(rpc->alloc);
	rpc->in = client.in;
	rpc->out = client.out;
	strbuf_init(&rpc->result, 0);

	strbuf_addf(&buf, "%s%s", url.buf, svc);
	rpc->service_url = strbuf_detach(&buf, NULL);

	strbuf_addf(&buf, "Content-Type: application/x-%s-request", svc);
	rpc->hdr_content_type = strbuf_detach(&buf, NULL);

	strbuf_addf(&buf, "Accept: application/x-%s-result", svc);
	rpc->hdr_accept = strbuf_detach(&buf, NULL);

	if (get_protocol_http_header(heads->version, &buf))
		rpc->protocol_header = strbuf_detach(&buf, NULL);
	else
		rpc->protocol_header = NULL;

	while (!err) {
		int n = packet_read(rpc->out, NULL, NULL, rpc->buf, rpc->alloc, 0);
		if (!n)
			break;
		rpc->pos = 0;
		rpc->len = n;
		err |= post_rpc(rpc);
	}

	close(client.in);
	client.in = -1;
	if (!err) {
		strbuf_read(&rpc->result, client.out, 0);
	} else {
		char buf[4096];
		for (;;)
			if (xread(client.out, buf, sizeof(buf)) <= 0)
				break;
	}

	close(client.out);
	client.out = -1;

	err |= finish_command(&client);
	free(rpc->service_url);
	free(rpc->hdr_content_type);
	free(rpc->hdr_accept);
	free(rpc->protocol_header);
	free(rpc->buf);
	strbuf_release(&buf);
	return err;
}

static int fetch_dumb(int nr_heads, struct ref **to_fetch)
{
	struct walker *walker;
	char **targets;
	int ret, i;

	ALLOC_ARRAY(targets, nr_heads);
	if (options.depth || options.deepen_since)
		die("dumb http transport does not support shallow capabilities");
	for (i = 0; i < nr_heads; i++)
		targets[i] = xstrdup(oid_to_hex(&to_fetch[i]->old_oid));

	walker = get_http_walker(url.buf);
	walker->get_verbosely = options.verbosity >= 3;
	walker->get_recover = 0;
	ret = walker_fetch(walker, nr_heads, targets, NULL, NULL);
	walker_free(walker);

	for (i = 0; i < nr_heads; i++)
		free(targets[i]);
	free(targets);

	return ret ? error("fetch failed.") : 0;
}

static int fetch_git(struct discovery *heads,
	int nr_heads, struct ref **to_fetch)
{
	struct rpc_state rpc;
	struct strbuf preamble = STRBUF_INIT;
	int i, err;
	struct argv_array args = ARGV_ARRAY_INIT;

	argv_array_pushl(&args, "fetch-pack", "--stateless-rpc",
			 "--stdin", "--lock-pack", NULL);
	if (options.followtags)
		argv_array_push(&args, "--include-tag");
	if (options.thin)
		argv_array_push(&args, "--thin");
	if (options.verbosity >= 3)
		argv_array_pushl(&args, "-v", "-v", NULL);
	if (options.check_self_contained_and_connected)
		argv_array_push(&args, "--check-self-contained-and-connected");
	if (options.cloning)
		argv_array_push(&args, "--cloning");
	if (options.update_shallow)
		argv_array_push(&args, "--update-shallow");
	if (!options.progress)
		argv_array_push(&args, "--no-progress");
	if (options.depth)
		argv_array_pushf(&args, "--depth=%lu", options.depth);
	if (options.deepen_since)
		argv_array_pushf(&args, "--shallow-since=%s", options.deepen_since);
	for (i = 0; i < options.deepen_not.nr; i++)
		argv_array_pushf(&args, "--shallow-exclude=%s",
				 options.deepen_not.items[i].string);
	if (options.deepen_relative && options.depth)
		argv_array_push(&args, "--deepen-relative");
	if (options.from_promisor)
		argv_array_push(&args, "--from-promisor");
	if (options.no_dependents)
		argv_array_push(&args, "--no-dependents");
	if (options.filter)
		argv_array_pushf(&args, "--filter=%s", options.filter);
	argv_array_push(&args, url.buf);

	for (i = 0; i < nr_heads; i++) {
		struct ref *ref = to_fetch[i];
		if (!*ref->name)
			die("cannot fetch by sha1 over smart http");
		packet_buf_write(&preamble, "%s %s\n",
				 oid_to_hex(&ref->old_oid), ref->name);
	}
	packet_buf_flush(&preamble);

	memset(&rpc, 0, sizeof(rpc));
	rpc.service_name = "git-upload-pack",
	rpc.argv = args.argv;
	rpc.stdin_preamble = &preamble;
	rpc.gzip_request = 1;

	err = rpc_service(&rpc, heads);
	if (rpc.result.len)
		write_or_die(1, rpc.result.buf, rpc.result.len);
	strbuf_release(&rpc.result);
	strbuf_release(&preamble);
	argv_array_clear(&args);
	return err;
}

static int fetch(int nr_heads, struct ref **to_fetch)
{
	struct discovery *d = discover_refs("git-upload-pack", 0);
	if (d->proto_git)
		return fetch_git(d, nr_heads, to_fetch);
	else
		return fetch_dumb(nr_heads, to_fetch);
}

static void parse_fetch(struct strbuf *buf)
{
	struct ref **to_fetch = NULL;
	struct ref *list_head = NULL;
	struct ref **list = &list_head;
	int alloc_heads = 0, nr_heads = 0;

	do {
		const char *p;
		if (skip_prefix(buf->buf, "fetch ", &p)) {
			const char *name;
			struct ref *ref;
			struct object_id old_oid;

			if (get_oid_hex(p, &old_oid))
				die("protocol error: expected sha/ref, got %s'", p);
			if (p[GIT_SHA1_HEXSZ] == ' ')
				name = p + GIT_SHA1_HEXSZ + 1;
			else if (!p[GIT_SHA1_HEXSZ])
				name = "";
			else
				die("protocol error: expected sha/ref, got %s'", p);

			ref = alloc_ref(name);
			oidcpy(&ref->old_oid, &old_oid);

			*list = ref;
			list = &ref->next;

			ALLOC_GROW(to_fetch, nr_heads + 1, alloc_heads);
			to_fetch[nr_heads++] = ref;
		}
		else
			die("http transport does not support %s", buf->buf);

		strbuf_reset(buf);
		if (strbuf_getline_lf(buf, stdin) == EOF)
			return;
		if (!*buf->buf)
			break;
	} while (1);

	if (fetch(nr_heads, to_fetch))
		exit(128); /* error already reported */
	free_refs(list_head);
	free(to_fetch);

	printf("\n");
	fflush(stdout);
	strbuf_reset(buf);
}

static int push_dav(int nr_spec, char **specs)
{
	struct child_process child = CHILD_PROCESS_INIT;
	size_t i;

	child.git_cmd = 1;
	argv_array_push(&child.args, "http-push");
	argv_array_push(&child.args, "--helper-status");
	if (options.dry_run)
		argv_array_push(&child.args, "--dry-run");
	if (options.verbosity > 1)
		argv_array_push(&child.args, "--verbose");
	argv_array_push(&child.args, url.buf);
	for (i = 0; i < nr_spec; i++)
		argv_array_push(&child.args, specs[i]);

	if (run_command(&child))
		die("git-http-push failed");
	return 0;
}

static int push_git(struct discovery *heads, int nr_spec, char **specs)
{
	struct rpc_state rpc;
	int i, err;
	struct argv_array args;
	struct string_list_item *cas_option;
	struct strbuf preamble = STRBUF_INIT;

	argv_array_init(&args);
	argv_array_pushl(&args, "send-pack", "--stateless-rpc", "--helper-status",
			 NULL);

	if (options.thin)
		argv_array_push(&args, "--thin");
	if (options.dry_run)
		argv_array_push(&args, "--dry-run");
	if (options.push_cert == SEND_PACK_PUSH_CERT_ALWAYS)
		argv_array_push(&args, "--signed=yes");
	else if (options.push_cert == SEND_PACK_PUSH_CERT_IF_ASKED)
		argv_array_push(&args, "--signed=if-asked");
	if (options.verbosity == 0)
		argv_array_push(&args, "--quiet");
	else if (options.verbosity > 1)
		argv_array_push(&args, "--verbose");
	for (i = 0; i < options.push_options.nr; i++)
		argv_array_pushf(&args, "--push-option=%s",
				 options.push_options.items[i].string);
	argv_array_push(&args, options.progress ? "--progress" : "--no-progress");
	for_each_string_list_item(cas_option, &cas_options)
		argv_array_push(&args, cas_option->string);
	argv_array_push(&args, url.buf);

	argv_array_push(&args, "--stdin");
	for (i = 0; i < nr_spec; i++)
		packet_buf_write(&preamble, "%s\n", specs[i]);
	packet_buf_flush(&preamble);

	memset(&rpc, 0, sizeof(rpc));
	rpc.service_name = "git-receive-pack",
	rpc.argv = args.argv;
	rpc.stdin_preamble = &preamble;

	err = rpc_service(&rpc, heads);
	if (rpc.result.len)
		write_or_die(1, rpc.result.buf, rpc.result.len);
	strbuf_release(&rpc.result);
	strbuf_release(&preamble);
	argv_array_clear(&args);
	return err;
}

static int push(int nr_spec, char **specs)
{
	struct discovery *heads = discover_refs("git-receive-pack", 1);
	int ret;

	if (heads->proto_git)
		ret = push_git(heads, nr_spec, specs);
	else
		ret = push_dav(nr_spec, specs);
	free_discovery(heads);
	return ret;
}

static void parse_push(struct strbuf *buf)
{
	char **specs = NULL;
	int alloc_spec = 0, nr_spec = 0, i, ret;

	do {
		if (starts_with(buf->buf, "push ")) {
			ALLOC_GROW(specs, nr_spec + 1, alloc_spec);
			specs[nr_spec++] = xstrdup(buf->buf + 5);
		}
		else
			die("http transport does not support %s", buf->buf);

		strbuf_reset(buf);
		if (strbuf_getline_lf(buf, stdin) == EOF)
			goto free_specs;
		if (!*buf->buf)
			break;
	} while (1);

	ret = push(nr_spec, specs);
	printf("\n");
	fflush(stdout);

	if (ret)
		exit(128); /* error already reported */

 free_specs:
	for (i = 0; i < nr_spec; i++)
		free(specs[i]);
	free(specs);
}

/*
 * Used to represent the state of a connection to an HTTP server when
 * communicating using git's wire-protocol version 2.
 */
struct proxy_state {
	char *service_name;
	char *service_url;
	struct curl_slist *headers;
	struct strbuf request_buffer;
	int in;
	int out;
	struct packet_reader reader;
	size_t pos;
	int seen_flush;
};

static void proxy_state_init(struct proxy_state *p, const char *service_name,
			     enum protocol_version version)
{
	struct strbuf buf = STRBUF_INIT;

	memset(p, 0, sizeof(*p));
	p->service_name = xstrdup(service_name);

	p->in = 0;
	p->out = 1;
	strbuf_init(&p->request_buffer, 0);

	strbuf_addf(&buf, "%s%s", url.buf, p->service_name);
	p->service_url = strbuf_detach(&buf, NULL);

	p->headers = http_copy_default_headers();

	strbuf_addf(&buf, "Content-Type: application/x-%s-request", p->service_name);
	p->headers = curl_slist_append(p->headers, buf.buf);
	strbuf_reset(&buf);

	strbuf_addf(&buf, "Accept: application/x-%s-result", p->service_name);
	p->headers = curl_slist_append(p->headers, buf.buf);
	strbuf_reset(&buf);

	p->headers = curl_slist_append(p->headers, "Transfer-Encoding: chunked");

	/* Add the Git-Protocol header */
	if (get_protocol_http_header(version, &buf))
		p->headers = curl_slist_append(p->headers, buf.buf);

	packet_reader_init(&p->reader, p->in, NULL, 0,
			   PACKET_READ_GENTLE_ON_EOF);

	strbuf_release(&buf);
}

static void proxy_state_clear(struct proxy_state *p)
{
	free(p->service_name);
	free(p->service_url);
	curl_slist_free_all(p->headers);
	strbuf_release(&p->request_buffer);
}

/*
 * CURLOPT_READFUNCTION callback function.
 * Attempts to copy over a single packet-line at a time into the
 * curl provided buffer.
 */
static size_t proxy_in(char *buffer, size_t eltsize,
		       size_t nmemb, void *userdata)
{
	size_t max;
	struct proxy_state *p = userdata;
	size_t avail = p->request_buffer.len - p->pos;


	if (eltsize != 1)
		BUG("curl read callback called with size = %"PRIuMAX" != 1",
		    (uintmax_t)eltsize);
	max = nmemb;

	if (!avail) {
		if (p->seen_flush) {
			p->seen_flush = 0;
			return 0;
		}

		strbuf_reset(&p->request_buffer);
		switch (packet_reader_read(&p->reader)) {
		case PACKET_READ_EOF:
			die("unexpected EOF when reading from parent process");
		case PACKET_READ_NORMAL:
			packet_buf_write_len(&p->request_buffer, p->reader.line,
					     p->reader.pktlen);
			break;
		case PACKET_READ_DELIM:
			packet_buf_delim(&p->request_buffer);
			break;
		case PACKET_READ_FLUSH:
			packet_buf_flush(&p->request_buffer);
			p->seen_flush = 1;
			break;
		}
		p->pos = 0;
		avail = p->request_buffer.len;
	}

	if (max < avail)
		avail = max;
	memcpy(buffer, p->request_buffer.buf + p->pos, avail);
	p->pos += avail;
	return avail;
}

static size_t proxy_out(char *buffer, size_t eltsize,
			size_t nmemb, void *userdata)
{
	size_t size;
	struct proxy_state *p = userdata;

	if (eltsize != 1)
		BUG("curl read callback called with size = %"PRIuMAX" != 1",
		    (uintmax_t)eltsize);
	size = nmemb;

	write_or_die(p->out, buffer, size);
	return size;
}

/* Issues a request to the HTTP server configured in `p` */
static int proxy_request(struct proxy_state *p)
{
	struct active_request_slot *slot;

	slot = get_active_slot();

	curl_easy_setopt(slot->curl, CURLOPT_ENCODING, "");
	curl_easy_setopt(slot->curl, CURLOPT_NOBODY, 0);
	curl_easy_setopt(slot->curl, CURLOPT_POST, 1);
	curl_easy_setopt(slot->curl, CURLOPT_URL, p->service_url);
	curl_easy_setopt(slot->curl, CURLOPT_HTTPHEADER, p->headers);

	/* Setup function to read request from client */
	curl_easy_setopt(slot->curl, CURLOPT_READFUNCTION, proxy_in);
	curl_easy_setopt(slot->curl, CURLOPT_READDATA, p);

	/* Setup function to write server response to client */
	curl_easy_setopt(slot->curl, CURLOPT_WRITEFUNCTION, proxy_out);
	curl_easy_setopt(slot->curl, CURLOPT_WRITEDATA, p);

	if (run_slot(slot, NULL) != HTTP_OK)
		return -1;

	return 0;
}

static int stateless_connect(const char *service_name)
{
	struct discovery *discover;
	struct proxy_state p;

	/*
	 * Run the info/refs request and see if the server supports protocol
	 * v2.  If and only if the server supports v2 can we successfully
	 * establish a stateless connection, otherwise we need to tell the
	 * client to fallback to using other transport helper functions to
	 * complete their request.
	 */
	discover = discover_refs(service_name, 0);
	if (discover->version != protocol_v2) {
		printf("fallback\n");
		fflush(stdout);
		return -1;
	} else {
		/* Stateless Connection established */
		printf("\n");
		fflush(stdout);
	}

	proxy_state_init(&p, service_name, discover->version);

	/*
	 * Dump the capability listing that we got from the server earlier
	 * during the info/refs request.
	 */
	write_or_die(p.out, discover->buf, discover->len);

	/* Peek the next packet line.  Until we see EOF keep sending POSTs */
	while (packet_reader_peek(&p.reader) != PACKET_READ_EOF) {
		if (proxy_request(&p)) {
			/* We would have an err here */
			break;
		}
	}

	proxy_state_clear(&p);
	return 0;
}

int cmd_main(int argc, const char **argv)
{
	struct strbuf buf = STRBUF_INIT;
	int nongit;

	register_allowed_protocol_versions_from_env();

	setup_git_directory_gently(&nongit);
	if (argc < 2) {
		error("remote-curl: usage: git remote-curl <remote> [<url>]");
		return 1;
	}

	options.verbosity = 1;
	options.progress = !!isatty(2);
	options.thin = 1;
	string_list_init(&options.deepen_not, 1);
	string_list_init(&options.push_options, 1);

	remote = remote_get(argv[1]);

	if (argc > 2) {
		end_url_with_slash(&url, argv[2]);
	} else {
		end_url_with_slash(&url, remote->url[0]);
	}

	http_init(remote, url.buf, 0);

	do {
		const char *arg;

		if (strbuf_getline_lf(&buf, stdin) == EOF) {
			if (ferror(stdin))
				error("remote-curl: error reading command stream from git");
			return 1;
		}
		if (buf.len == 0)
			break;
		if (starts_with(buf.buf, "fetch ")) {
			if (nongit)
				die("remote-curl: fetch attempted without a local repo");
			parse_fetch(&buf);

		} else if (!strcmp(buf.buf, "list") || starts_with(buf.buf, "list ")) {
			int for_push = !!strstr(buf.buf + 4, "for-push");
			output_refs(get_refs(for_push));

		} else if (starts_with(buf.buf, "push ")) {
			parse_push(&buf);

		} else if (skip_prefix(buf.buf, "option ", &arg)) {
			char *value = strchr(arg, ' ');
			int result;

			if (value)
				*value++ = '\0';
			else
				value = "true";

			result = set_option(arg, value);
			if (!result)
				printf("ok\n");
			else if (result < 0)
				printf("error invalid value\n");
			else
				printf("unsupported\n");
			fflush(stdout);

		} else if (!strcmp(buf.buf, "capabilities")) {
			printf("stateless-connect\n");
			printf("fetch\n");
			printf("option\n");
			printf("push\n");
			printf("check-connectivity\n");
			printf("\n");
			fflush(stdout);
		} else if (skip_prefix(buf.buf, "stateless-connect ", &arg)) {
			if (!stateless_connect(arg))
				break;
		} else {
			error("remote-curl: unknown command '%s' from git", buf.buf);
			return 1;
		}
		strbuf_reset(&buf);
	} while (1);

	http_cleanup();

	return 0;
}<|MERGE_RESOLUTION|>--- conflicted
+++ resolved
@@ -330,7 +330,6 @@
 	return 0;
 }
 
-<<<<<<< HEAD
 static void check_smart_http(struct discovery *d, const char *service,
 			     struct strbuf *type)
 {
@@ -389,7 +388,8 @@
 	} else {
 		die("invalid server response; got '%s'", line);
 	}
-=======
+}
+
 static int get_client_protocol_http_header(const struct strbuf *version_advert,
 					   struct strbuf *header)
 {
@@ -401,7 +401,6 @@
 	}
 
 	return 0;
->>>>>>> 24c10f74
 }
 
 static struct discovery *discover_refs(const char *service, int for_push)
