/*
 * Recursive Merge algorithm stolen from git-merge-recursive.py by
 * Fredrik Kuivinen.
 * The thieves were Alex Riesen and Johannes Schindelin, in June/July 2006
 */
#include "advice.h"
#include "cache.h"
#include "cache-tree.h"
#include "commit.h"
#include "blob.h"
#include "builtin.h"
#include "tree-walk.h"
#include "diff.h"
#include "diffcore.h"
#include "tag.h"
#include "unpack-trees.h"
#include "string-list.h"
#include "xdiff-interface.h"
#include "ll-merge.h"
#include "attr.h"
#include "merge-recursive.h"
#include "dir.h"
#include "submodule.h"

static struct tree *shift_tree_object(struct tree *one, struct tree *two,
				      const char *subtree_shift)
{
	unsigned char shifted[20];

	if (!*subtree_shift) {
		shift_tree(one->object.sha1, two->object.sha1, shifted, 0);
	} else {
		shift_tree_by(one->object.sha1, two->object.sha1, shifted,
			      subtree_shift);
	}
	if (!hashcmp(two->object.sha1, shifted))
		return two;
	return lookup_tree(shifted);
}

/*
 * A virtual commit has (const char *)commit->util set to the name.
 */

static struct commit *make_virtual_commit(struct tree *tree, const char *comment)
{
	struct commit *commit = xcalloc(1, sizeof(struct commit));
	commit->tree = tree;
	commit->util = (void*)comment;
	/* avoid warnings */
	commit->object.parsed = 1;
	return commit;
}

/*
 * Since we use get_tree_entry(), which does not put the read object into
 * the object pool, we cannot rely on a == b.
 */
static int sha_eq(const unsigned char *a, const unsigned char *b)
{
	if (!a && !b)
		return 2;
	return a && b && hashcmp(a, b) == 0;
}

/*
 * Since we want to write the index eventually, we cannot reuse the index
 * for these (temporary) data.
 */
struct stage_data
{
	struct
	{
		unsigned mode;
		unsigned char sha[20];
	} stages[4];
	unsigned processed:1;
};

static int show(struct merge_options *o, int v)
{
	return (!o->call_depth && o->verbosity >= v) || o->verbosity >= 5;
}

static void flush_output(struct merge_options *o)
{
	if (o->obuf.len) {
		fputs(o->obuf.buf, stdout);
		strbuf_reset(&o->obuf);
	}
}

__attribute__((format (printf, 3, 4)))
static void output(struct merge_options *o, int v, const char *fmt, ...)
{
	int len;
	va_list ap;

	if (!show(o, v))
		return;

	strbuf_grow(&o->obuf, o->call_depth * 2 + 2);
	memset(o->obuf.buf + o->obuf.len, ' ', o->call_depth * 2);
	strbuf_setlen(&o->obuf, o->obuf.len + o->call_depth * 2);

	va_start(ap, fmt);
	len = vsnprintf(o->obuf.buf + o->obuf.len, strbuf_avail(&o->obuf), fmt, ap);
	va_end(ap);

	if (len < 0)
		len = 0;
	if (len >= strbuf_avail(&o->obuf)) {
		strbuf_grow(&o->obuf, len + 2);
		va_start(ap, fmt);
		len = vsnprintf(o->obuf.buf + o->obuf.len, strbuf_avail(&o->obuf), fmt, ap);
		va_end(ap);
		if (len >= strbuf_avail(&o->obuf)) {
			die("this should not happen, your snprintf is broken");
		}
	}
	strbuf_setlen(&o->obuf, o->obuf.len + len);
	strbuf_add(&o->obuf, "\n", 1);
	if (!o->buffer_output)
		flush_output(o);
}

static void output_commit_title(struct merge_options *o, struct commit *commit)
{
	int i;
	flush_output(o);
	for (i = o->call_depth; i--;)
		fputs("  ", stdout);
	if (commit->util)
		printf("virtual %s\n", (char *)commit->util);
	else {
		printf("%s ", find_unique_abbrev(commit->object.sha1, DEFAULT_ABBREV));
		if (parse_commit(commit) != 0)
			printf("(bad commit)\n");
		else {
			const char *title;
			int len = find_commit_subject(commit->buffer, &title);
			if (len)
				printf("%.*s\n", len, title);
		}
	}
}

static int add_cacheinfo(unsigned int mode, const unsigned char *sha1,
		const char *path, int stage, int refresh, int options)
{
	struct cache_entry *ce;
	ce = make_cache_entry(mode, sha1 ? sha1 : null_sha1, path, stage, refresh);
	if (!ce)
		return error("addinfo_cache failed for path '%s'", path);
	return add_cache_entry(ce, options);
}

static void init_tree_desc_from_tree(struct tree_desc *desc, struct tree *tree)
{
	parse_tree(tree);
	init_tree_desc(desc, tree->buffer, tree->size);
}

static int git_merge_trees(int index_only,
			   struct tree *common,
			   struct tree *head,
			   struct tree *merge)
{
	int rc;
	struct tree_desc t[3];
	struct unpack_trees_options opts;

	memset(&opts, 0, sizeof(opts));
	if (index_only)
		opts.index_only = 1;
	else
		opts.update = 1;
	opts.merge = 1;
	opts.head_idx = 2;
	opts.fn = threeway_merge;
	opts.src_index = &the_index;
	opts.dst_index = &the_index;
	setup_unpack_trees_porcelain(&opts, "merge");

	init_tree_desc_from_tree(t+0, common);
	init_tree_desc_from_tree(t+1, head);
	init_tree_desc_from_tree(t+2, merge);

	rc = unpack_trees(3, t, &opts);
	cache_tree_free(&active_cache_tree);
	return rc;
}

struct tree *write_tree_from_memory(struct merge_options *o)
{
	struct tree *result = NULL;

	if (unmerged_cache()) {
		int i;
		fprintf(stderr, "BUG: There are unmerged index entries:\n");
		for (i = 0; i < active_nr; i++) {
			struct cache_entry *ce = active_cache[i];
			if (ce_stage(ce))
				fprintf(stderr, "BUG: %d %.*s", ce_stage(ce),
					(int)ce_namelen(ce), ce->name);
		}
		die("Bug in merge-recursive.c");
	}

	if (!active_cache_tree)
		active_cache_tree = cache_tree();

	if (!cache_tree_fully_valid(active_cache_tree) &&
	    cache_tree_update(active_cache_tree,
			      active_cache, active_nr, 0, 0) < 0)
		die("error building trees");

	result = lookup_tree(active_cache_tree->sha1);

	return result;
}

static int save_files_dirs(const unsigned char *sha1,
		const char *base, int baselen, const char *path,
		unsigned int mode, int stage, void *context)
{
	int len = strlen(path);
	char *newpath = xmalloc(baselen + len + 1);
	struct merge_options *o = context;

	memcpy(newpath, base, baselen);
	memcpy(newpath + baselen, path, len);
	newpath[baselen + len] = '\0';

	if (S_ISDIR(mode))
		string_list_insert(&o->current_directory_set, newpath);
	else
		string_list_insert(&o->current_file_set, newpath);
	free(newpath);

	return (S_ISDIR(mode) ? READ_TREE_RECURSIVE : 0);
}

static int get_files_dirs(struct merge_options *o, struct tree *tree)
{
	int n;
	if (read_tree_recursive(tree, "", 0, 0, NULL, save_files_dirs, o))
		return 0;
	n = o->current_file_set.nr + o->current_directory_set.nr;
	return n;
}

/*
 * Returns an index_entry instance which doesn't have to correspond to
 * a real cache entry in Git's index.
 */
static struct stage_data *insert_stage_data(const char *path,
		struct tree *o, struct tree *a, struct tree *b,
		struct string_list *entries)
{
	struct string_list_item *item;
	struct stage_data *e = xcalloc(1, sizeof(struct stage_data));
	get_tree_entry(o->object.sha1, path,
			e->stages[1].sha, &e->stages[1].mode);
	get_tree_entry(a->object.sha1, path,
			e->stages[2].sha, &e->stages[2].mode);
	get_tree_entry(b->object.sha1, path,
			e->stages[3].sha, &e->stages[3].mode);
	item = string_list_insert(entries, path);
	item->util = e;
	return e;
}

/*
 * Create a dictionary mapping file names to stage_data objects. The
 * dictionary contains one entry for every path with a non-zero stage entry.
 */
static struct string_list *get_unmerged(void)
{
	struct string_list *unmerged = xcalloc(1, sizeof(struct string_list));
	int i;

	unmerged->strdup_strings = 1;

	for (i = 0; i < active_nr; i++) {
		struct string_list_item *item;
		struct stage_data *e;
		struct cache_entry *ce = active_cache[i];
		if (!ce_stage(ce))
			continue;

		item = string_list_lookup(unmerged, ce->name);
		if (!item) {
			item = string_list_insert(unmerged, ce->name);
			item->util = xcalloc(1, sizeof(struct stage_data));
		}
		e = item->util;
		e->stages[ce_stage(ce)].mode = ce->ce_mode;
		hashcpy(e->stages[ce_stage(ce)].sha, ce->sha1);
	}

	return unmerged;
}

struct rename
{
	struct diff_filepair *pair;
	struct stage_data *src_entry;
	struct stage_data *dst_entry;
	unsigned processed:1;
};

/*
 * Get information of all renames which occurred between 'o_tree' and
 * 'tree'. We need the three trees in the merge ('o_tree', 'a_tree' and
 * 'b_tree') to be able to associate the correct cache entries with
 * the rename information. 'tree' is always equal to either a_tree or b_tree.
 */
static struct string_list *get_renames(struct merge_options *o,
				       struct tree *tree,
				       struct tree *o_tree,
				       struct tree *a_tree,
				       struct tree *b_tree,
				       struct string_list *entries)
{
	int i;
	struct string_list *renames;
	struct diff_options opts;

	renames = xcalloc(1, sizeof(struct string_list));
	diff_setup(&opts);
	DIFF_OPT_SET(&opts, RECURSIVE);
	opts.detect_rename = DIFF_DETECT_RENAME;
	opts.rename_limit = o->merge_rename_limit >= 0 ? o->merge_rename_limit :
			    o->diff_rename_limit >= 0 ? o->diff_rename_limit :
			    500;
	opts.warn_on_too_large_rename = 1;
	opts.output_format = DIFF_FORMAT_NO_OUTPUT;
	if (diff_setup_done(&opts) < 0)
		die("diff setup failed");
	diff_tree_sha1(o_tree->object.sha1, tree->object.sha1, "", &opts);
	diffcore_std(&opts);
	for (i = 0; i < diff_queued_diff.nr; ++i) {
		struct string_list_item *item;
		struct rename *re;
		struct diff_filepair *pair = diff_queued_diff.queue[i];
		if (pair->status != 'R') {
			diff_free_filepair(pair);
			continue;
		}
		re = xmalloc(sizeof(*re));
		re->processed = 0;
		re->pair = pair;
		item = string_list_lookup(entries, re->pair->one->path);
		if (!item)
			re->src_entry = insert_stage_data(re->pair->one->path,
					o_tree, a_tree, b_tree, entries);
		else
			re->src_entry = item->util;

		item = string_list_lookup(entries, re->pair->two->path);
		if (!item)
			re->dst_entry = insert_stage_data(re->pair->two->path,
					o_tree, a_tree, b_tree, entries);
		else
			re->dst_entry = item->util;
		item = string_list_insert(renames, pair->one->path);
		item->util = re;
	}
	opts.output_format = DIFF_FORMAT_NO_OUTPUT;
	diff_queued_diff.nr = 0;
	diff_flush(&opts);
	return renames;
}

static int update_stages(const char *path, struct diff_filespec *o,
			 struct diff_filespec *a, struct diff_filespec *b,
			 int clear)
{
	int options = ADD_CACHE_OK_TO_ADD | ADD_CACHE_OK_TO_REPLACE;
	if (clear)
		if (remove_file_from_cache(path))
			return -1;
	if (o)
		if (add_cacheinfo(o->mode, o->sha1, path, 1, 0, options))
			return -1;
	if (a)
		if (add_cacheinfo(a->mode, a->sha1, path, 2, 0, options))
			return -1;
	if (b)
		if (add_cacheinfo(b->mode, b->sha1, path, 3, 0, options))
			return -1;
	return 0;
}

static int remove_file(struct merge_options *o, int clean,
		       const char *path, int no_wd)
{
	int update_cache = o->call_depth || clean;
	int update_working_directory = !o->call_depth && !no_wd;

	if (update_cache) {
		if (remove_file_from_cache(path))
			return -1;
	}
	if (update_working_directory) {
		if (remove_path(path))
			return -1;
	}
	return 0;
}

static char *unique_path(struct merge_options *o, const char *path, const char *branch)
{
	char *newpath = xmalloc(strlen(path) + 1 + strlen(branch) + 8 + 1);
	int suffix = 0;
	struct stat st;
	char *p = newpath + strlen(path);
	strcpy(newpath, path);
	*(p++) = '~';
	strcpy(p, branch);
	for (; *p; ++p)
		if ('/' == *p)
			*p = '_';
	while (string_list_has_string(&o->current_file_set, newpath) ||
	       string_list_has_string(&o->current_directory_set, newpath) ||
	       lstat(newpath, &st) == 0)
		sprintf(p, "_%d", suffix++);

	string_list_insert(&o->current_file_set, newpath);
	return newpath;
}

static void flush_buffer(int fd, const char *buf, unsigned long size)
{
	while (size > 0) {
		long ret = write_in_full(fd, buf, size);
		if (ret < 0) {
			/* Ignore epipe */
			if (errno == EPIPE)
				break;
			die_errno("merge-recursive");
		} else if (!ret) {
			die("merge-recursive: disk full?");
		}
		size -= ret;
		buf += ret;
	}
}

static int would_lose_untracked(const char *path)
{
	int pos = cache_name_pos(path, strlen(path));

	if (pos < 0)
		pos = -1 - pos;
	while (pos < active_nr &&
	       !strcmp(path, active_cache[pos]->name)) {
		/*
		 * If stage #0, it is definitely tracked.
		 * If it has stage #2 then it was tracked
		 * before this merge started.  All other
		 * cases the path was not tracked.
		 */
		switch (ce_stage(active_cache[pos])) {
		case 0:
		case 2:
			return 0;
		}
		pos++;
	}
	return file_exists(path);
}

static int make_room_for_path(const char *path)
{
	int status;
	const char *msg = "failed to create path '%s'%s";

	status = safe_create_leading_directories_const(path);
	if (status) {
		if (status == -3) {
			/* something else exists */
			error(msg, path, ": perhaps a D/F conflict?");
			return -1;
		}
		die(msg, path, "");
	}

	/*
	 * Do not unlink a file in the work tree if we are not
	 * tracking it.
	 */
	if (would_lose_untracked(path))
		return error("refusing to lose untracked file at '%s'",
			     path);

	/* Successful unlink is good.. */
	if (!unlink(path))
		return 0;
	/* .. and so is no existing file */
	if (errno == ENOENT)
		return 0;
	/* .. but not some other error (who really cares what?) */
	return error(msg, path, ": perhaps a D/F conflict?");
}

static void update_file_flags(struct merge_options *o,
			      const unsigned char *sha,
			      unsigned mode,
			      const char *path,
			      int update_cache,
			      int update_wd)
{
	if (o->call_depth)
		update_wd = 0;

	if (update_wd) {
		enum object_type type;
		void *buf;
		unsigned long size;

		if (S_ISGITLINK(mode)) {
			/*
			 * We may later decide to recursively descend into
			 * the submodule directory and update its index
			 * and/or work tree, but we do not do that now.
			 */
			update_wd = 0;
			goto update_index;
		}

		buf = read_sha1_file(sha, &type, &size);
		if (!buf)
			die("cannot read object %s '%s'", sha1_to_hex(sha), path);
		if (type != OBJ_BLOB)
			die("blob expected for %s '%s'", sha1_to_hex(sha), path);
		if (S_ISREG(mode)) {
			struct strbuf strbuf = STRBUF_INIT;
			if (convert_to_working_tree(path, buf, size, &strbuf)) {
				free(buf);
				size = strbuf.len;
				buf = strbuf_detach(&strbuf, NULL);
			}
		}

		if (make_room_for_path(path) < 0) {
			update_wd = 0;
			free(buf);
			goto update_index;
		}
		if (S_ISREG(mode) || (!has_symlinks && S_ISLNK(mode))) {
			int fd;
			if (mode & 0100)
				mode = 0777;
			else
				mode = 0666;
			fd = open(path, O_WRONLY | O_TRUNC | O_CREAT, mode);
			if (fd < 0)
				die_errno("failed to open '%s'", path);
			flush_buffer(fd, buf, size);
			close(fd);
		} else if (S_ISLNK(mode)) {
			char *lnk = xmemdupz(buf, size);
			safe_create_leading_directories_const(path);
			unlink(path);
			if (symlink(lnk, path))
				die_errno("failed to symlink '%s'", path);
			free(lnk);
		} else
			die("do not know what to do with %06o %s '%s'",
			    mode, sha1_to_hex(sha), path);
		free(buf);
	}
 update_index:
	if (update_cache)
		add_cacheinfo(mode, sha, path, 0, update_wd, ADD_CACHE_OK_TO_ADD);
}

static void update_file(struct merge_options *o,
			int clean,
			const unsigned char *sha,
			unsigned mode,
			const char *path)
{
	update_file_flags(o, sha, mode, path, o->call_depth || clean, !o->call_depth);
}

/* Low level file merging, update and removal */

struct merge_file_info
{
	unsigned char sha[20];
	unsigned mode;
	unsigned clean:1,
		 merge:1;
};

static int merge_3way(struct merge_options *o,
		      mmbuffer_t *result_buf,
		      struct diff_filespec *one,
		      struct diff_filespec *a,
		      struct diff_filespec *b,
		      const char *branch1,
		      const char *branch2)
{
	mmfile_t orig, src1, src2;
	char *base_name, *name1, *name2;
	int merge_status;
	int favor;

	if (o->call_depth)
		favor = 0;
	else {
		switch (o->recursive_variant) {
		case MERGE_RECURSIVE_OURS:
			favor = XDL_MERGE_FAVOR_OURS;
			break;
		case MERGE_RECURSIVE_THEIRS:
			favor = XDL_MERGE_FAVOR_THEIRS;
			break;
		default:
			favor = 0;
			break;
		}
	}

	if (strcmp(a->path, b->path) ||
	    (o->ancestor != NULL && strcmp(a->path, one->path) != 0)) {
		base_name = o->ancestor == NULL ? NULL :
			xstrdup(mkpath("%s:%s", o->ancestor, one->path));
		name1 = xstrdup(mkpath("%s:%s", branch1, a->path));
		name2 = xstrdup(mkpath("%s:%s", branch2, b->path));
	} else {
		base_name = o->ancestor == NULL ? NULL :
			xstrdup(mkpath("%s", o->ancestor));
		name1 = xstrdup(mkpath("%s", branch1));
		name2 = xstrdup(mkpath("%s", branch2));
	}

	read_mmblob(&orig, one->sha1);
	read_mmblob(&src1, a->sha1);
	read_mmblob(&src2, b->sha1);

	merge_status = ll_merge(result_buf, a->path, &orig, base_name,
				&src1, name1, &src2, name2,
				((o->call_depth ? LL_OPT_VIRTUAL_ANCESTOR : 0) |
				 (o->renormalize ? LL_OPT_RENORMALIZE : 0) |
				 create_ll_flag(favor)));

	free(name1);
	free(name2);
	free(orig.ptr);
	free(src1.ptr);
	free(src2.ptr);
	return merge_status;
}

static struct merge_file_info merge_file(struct merge_options *o,
				         struct diff_filespec *one,
					 struct diff_filespec *a,
					 struct diff_filespec *b,
					 const char *branch1,
					 const char *branch2)
{
	struct merge_file_info result;
	result.merge = 0;
	result.clean = 1;

	if ((S_IFMT & a->mode) != (S_IFMT & b->mode)) {
		result.clean = 0;
		if (S_ISREG(a->mode)) {
			result.mode = a->mode;
			hashcpy(result.sha, a->sha1);
		} else {
			result.mode = b->mode;
			hashcpy(result.sha, b->sha1);
		}
	} else {
		if (!sha_eq(a->sha1, one->sha1) && !sha_eq(b->sha1, one->sha1))
			result.merge = 1;

		/*
		 * Merge modes
		 */
		if (a->mode == b->mode || a->mode == one->mode)
			result.mode = b->mode;
		else {
			result.mode = a->mode;
			if (b->mode != one->mode) {
				result.clean = 0;
				result.merge = 1;
			}
		}

		if (sha_eq(a->sha1, b->sha1) || sha_eq(a->sha1, one->sha1))
			hashcpy(result.sha, b->sha1);
		else if (sha_eq(b->sha1, one->sha1))
			hashcpy(result.sha, a->sha1);
		else if (S_ISREG(a->mode)) {
			mmbuffer_t result_buf;
			int merge_status;

			merge_status = merge_3way(o, &result_buf, one, a, b,
						  branch1, branch2);

			if ((merge_status < 0) || !result_buf.ptr)
				die("Failed to execute internal merge");

			if (write_sha1_file(result_buf.ptr, result_buf.size,
					    blob_type, result.sha))
				die("Unable to add %s to database",
				    a->path);

			free(result_buf.ptr);
			result.clean = (merge_status == 0);
		} else if (S_ISGITLINK(a->mode)) {
			result.clean = merge_submodule(result.sha, one->path, one->sha1,
						       a->sha1, b->sha1);
		} else if (S_ISLNK(a->mode)) {
			hashcpy(result.sha, a->sha1);

			if (!sha_eq(a->sha1, b->sha1))
				result.clean = 0;
		} else {
			die("unsupported object type in the tree");
		}
	}

	return result;
}

static void conflict_rename_rename(struct merge_options *o,
				   struct rename *ren1,
				   const char *branch1,
				   struct rename *ren2,
				   const char *branch2)
{
	char *del[2];
	int delp = 0;
	const char *ren1_dst = ren1->pair->two->path;
	const char *ren2_dst = ren2->pair->two->path;
	const char *dst_name1 = ren1_dst;
	const char *dst_name2 = ren2_dst;
	if (string_list_has_string(&o->current_directory_set, ren1_dst)) {
		dst_name1 = del[delp++] = unique_path(o, ren1_dst, branch1);
		output(o, 1, "%s is a directory in %s adding as %s instead",
		       ren1_dst, branch2, dst_name1);
		remove_file(o, 0, ren1_dst, 0);
	}
	if (string_list_has_string(&o->current_directory_set, ren2_dst)) {
		dst_name2 = del[delp++] = unique_path(o, ren2_dst, branch2);
		output(o, 1, "%s is a directory in %s adding as %s instead",
		       ren2_dst, branch1, dst_name2);
		remove_file(o, 0, ren2_dst, 0);
	}
	if (o->call_depth) {
		remove_file_from_cache(dst_name1);
		remove_file_from_cache(dst_name2);
		/*
		 * Uncomment to leave the conflicting names in the resulting tree
		 *
		 * update_file(o, 0, ren1->pair->two->sha1, ren1->pair->two->mode, dst_name1);
		 * update_file(o, 0, ren2->pair->two->sha1, ren2->pair->two->mode, dst_name2);
		 */
	} else {
		update_stages(dst_name1, NULL, ren1->pair->two, NULL, 1);
		update_stages(dst_name2, NULL, NULL, ren2->pair->two, 1);
	}
	while (delp--)
		free(del[delp]);
}

static void conflict_rename_dir(struct merge_options *o,
				struct rename *ren1,
				const char *branch1)
{
	char *new_path = unique_path(o, ren1->pair->two->path, branch1);
	output(o, 1, "Renaming %s to %s instead", ren1->pair->one->path, new_path);
	remove_file(o, 0, ren1->pair->two->path, 0);
	update_file(o, 0, ren1->pair->two->sha1, ren1->pair->two->mode, new_path);
	free(new_path);
}

static void conflict_rename_rename_2(struct merge_options *o,
				     struct rename *ren1,
				     const char *branch1,
				     struct rename *ren2,
				     const char *branch2)
{
	char *new_path1 = unique_path(o, ren1->pair->two->path, branch1);
	char *new_path2 = unique_path(o, ren2->pair->two->path, branch2);
	output(o, 1, "Renaming %s to %s and %s to %s instead",
	       ren1->pair->one->path, new_path1,
	       ren2->pair->one->path, new_path2);
	remove_file(o, 0, ren1->pair->two->path, 0);
	update_file(o, 0, ren1->pair->two->sha1, ren1->pair->two->mode, new_path1);
	update_file(o, 0, ren2->pair->two->sha1, ren2->pair->two->mode, new_path2);
	free(new_path2);
	free(new_path1);
}

static int process_renames(struct merge_options *o,
			   struct string_list *a_renames,
			   struct string_list *b_renames)
{
	int clean_merge = 1, i, j;
	struct string_list a_by_dst = STRING_LIST_INIT_NODUP;
	struct string_list b_by_dst = STRING_LIST_INIT_NODUP;
	const struct rename *sre;

	for (i = 0; i < a_renames->nr; i++) {
		sre = a_renames->items[i].util;
		string_list_insert(&a_by_dst, sre->pair->two->path)->util
			= sre->dst_entry;
	}
	for (i = 0; i < b_renames->nr; i++) {
		sre = b_renames->items[i].util;
		string_list_insert(&b_by_dst, sre->pair->two->path)->util
			= sre->dst_entry;
	}

	for (i = 0, j = 0; i < a_renames->nr || j < b_renames->nr;) {
		char *src;
		struct string_list *renames1, *renames2Dst;
		struct rename *ren1 = NULL, *ren2 = NULL;
		const char *branch1, *branch2;
		const char *ren1_src, *ren1_dst;

		if (i >= a_renames->nr) {
			ren2 = b_renames->items[j++].util;
		} else if (j >= b_renames->nr) {
			ren1 = a_renames->items[i++].util;
		} else {
			int compare = strcmp(a_renames->items[i].string,
					     b_renames->items[j].string);
			if (compare <= 0)
				ren1 = a_renames->items[i++].util;
			if (compare >= 0)
				ren2 = b_renames->items[j++].util;
		}

		/* TODO: refactor, so that 1/2 are not needed */
		if (ren1) {
			renames1 = a_renames;
			renames2Dst = &b_by_dst;
			branch1 = o->branch1;
			branch2 = o->branch2;
		} else {
			struct rename *tmp;
			renames1 = b_renames;
			renames2Dst = &a_by_dst;
			branch1 = o->branch2;
			branch2 = o->branch1;
			tmp = ren2;
			ren2 = ren1;
			ren1 = tmp;
		}
		src = ren1->pair->one->path;

		ren1->dst_entry->processed = 1;
		ren1->src_entry->processed = 1;

		if (ren1->processed)
			continue;
		ren1->processed = 1;

		ren1_src = ren1->pair->one->path;
		ren1_dst = ren1->pair->two->path;

		if (ren2) {
			const char *ren2_src = ren2->pair->one->path;
			const char *ren2_dst = ren2->pair->two->path;
			/* Renamed in 1 and renamed in 2 */
			if (strcmp(ren1_src, ren2_src) != 0)
				die("ren1.src != ren2.src");
			ren2->dst_entry->processed = 1;
			ren2->processed = 1;
			if (strcmp(ren1_dst, ren2_dst) != 0) {
				clean_merge = 0;
				output(o, 1, "CONFLICT (rename/rename): "
				       "Rename \"%s\"->\"%s\" in branch \"%s\" "
				       "rename \"%s\"->\"%s\" in \"%s\"%s",
				       src, ren1_dst, branch1,
				       src, ren2_dst, branch2,
				       o->call_depth ? " (left unresolved)": "");
				if (o->call_depth) {
					remove_file_from_cache(src);
					update_file(o, 0, ren1->pair->one->sha1,
						    ren1->pair->one->mode, src);
				}
				conflict_rename_rename(o, ren1, branch1, ren2, branch2);
			} else {
				struct merge_file_info mfi;
				remove_file(o, 1, ren1_src, 1);
				mfi = merge_file(o,
						 ren1->pair->one,
						 ren1->pair->two,
						 ren2->pair->two,
						 branch1,
						 branch2);
				if (mfi.merge || !mfi.clean)
					output(o, 1, "Renaming %s->%s", src, ren1_dst);

				if (mfi.merge)
					output(o, 2, "Auto-merging %s", ren1_dst);

				if (!mfi.clean) {
					output(o, 1, "CONFLICT (content): merge conflict in %s",
					       ren1_dst);
					clean_merge = 0;

					if (!o->call_depth)
						update_stages(ren1_dst,
							      ren1->pair->one,
							      ren1->pair->two,
							      ren2->pair->two,
							      1 /* clear */);
				}
				update_file(o, mfi.clean, mfi.sha, mfi.mode, ren1_dst);
			}
		} else {
			/* Renamed in 1, maybe changed in 2 */
			struct string_list_item *item;
			/* we only use sha1 and mode of these */
			struct diff_filespec src_other, dst_other;
			int try_merge, stage = a_renames == renames1 ? 3: 2;

			remove_file(o, 1, ren1_src, o->call_depth || stage == 3);

			hashcpy(src_other.sha1, ren1->src_entry->stages[stage].sha);
			src_other.mode = ren1->src_entry->stages[stage].mode;
			hashcpy(dst_other.sha1, ren1->dst_entry->stages[stage].sha);
			dst_other.mode = ren1->dst_entry->stages[stage].mode;

			try_merge = 0;

			if (string_list_has_string(&o->current_directory_set, ren1_dst)) {
				clean_merge = 0;
				output(o, 1, "CONFLICT (rename/directory): Rename %s->%s in %s "
				       " directory %s added in %s",
				       ren1_src, ren1_dst, branch1,
				       ren1_dst, branch2);
				conflict_rename_dir(o, ren1, branch1);
			} else if (sha_eq(src_other.sha1, null_sha1)) {
				clean_merge = 0;
				output(o, 1, "CONFLICT (rename/delete): Rename %s->%s in %s "
				       "and deleted in %s",
				       ren1_src, ren1_dst, branch1,
				       branch2);
				update_file(o, 0, ren1->pair->two->sha1, ren1->pair->two->mode, ren1_dst);
				if (!o->call_depth)
					update_stages(ren1_dst, NULL,
							branch1 == o->branch1 ?
							ren1->pair->two : NULL,
							branch1 == o->branch1 ?
							NULL : ren1->pair->two, 1);
			} else if (!sha_eq(dst_other.sha1, null_sha1)) {
				const char *new_path;
				clean_merge = 0;
				try_merge = 1;
				output(o, 1, "CONFLICT (rename/add): Rename %s->%s in %s. "
				       "%s added in %s",
				       ren1_src, ren1_dst, branch1,
				       ren1_dst, branch2);
				if (o->call_depth) {
					struct merge_file_info mfi;
					struct diff_filespec one, a, b;

					one.path = a.path = b.path =
						(char *)ren1_dst;
					hashcpy(one.sha1, null_sha1);
					one.mode = 0;
					hashcpy(a.sha1, ren1->pair->two->sha1);
					a.mode = ren1->pair->two->mode;
					hashcpy(b.sha1, dst_other.sha1);
					b.mode = dst_other.mode;
					mfi = merge_file(o, &one, &a, &b,
							 branch1,
							 branch2);
					output(o, 1, "Adding merged %s", ren1_dst);
					update_file(o, 0,
						    mfi.sha,
						    mfi.mode,
						    ren1_dst);
				} else {
					new_path = unique_path(o, ren1_dst, branch2);
					output(o, 1, "Adding as %s instead", new_path);
					update_file(o, 0, dst_other.sha1, dst_other.mode, new_path);
				}
			} else if ((item = string_list_lookup(renames2Dst, ren1_dst))) {
				ren2 = item->util;
				clean_merge = 0;
				ren2->processed = 1;
				output(o, 1, "CONFLICT (rename/rename): "
				       "Rename %s->%s in %s. "
				       "Rename %s->%s in %s",
				       ren1_src, ren1_dst, branch1,
				       ren2->pair->one->path, ren2->pair->two->path, branch2);
				conflict_rename_rename_2(o, ren1, branch1, ren2, branch2);
			} else
				try_merge = 1;

			if (try_merge) {
				struct diff_filespec *one, *a, *b;
				struct merge_file_info mfi;
				src_other.path = (char *)ren1_src;

				one = ren1->pair->one;
				if (a_renames == renames1) {
					a = ren1->pair->two;
					b = &src_other;
				} else {
					b = ren1->pair->two;
					a = &src_other;
				}
				mfi = merge_file(o, one, a, b,
						o->branch1, o->branch2);

				if (mfi.clean &&
				    sha_eq(mfi.sha, ren1->pair->two->sha1) &&
				    mfi.mode == ren1->pair->two->mode) {
					/*
					 * This message is part of
					 * t6022 test. If you change
					 * it update the test too.
					 */
					output(o, 3, "Skipped %s (merged same as existing)", ren1_dst);

					/* There may be higher stage entries left
					 * in the index (e.g. due to a D/F
					 * conflict) that need to be resolved.
					 */
					if (!ren1->dst_entry->stages[2].mode !=
					    !ren1->dst_entry->stages[3].mode)
						ren1->dst_entry->processed = 0;
				} else {
					if (mfi.merge || !mfi.clean)
						output(o, 1, "Renaming %s => %s", ren1_src, ren1_dst);
					if (mfi.merge)
						output(o, 2, "Auto-merging %s", ren1_dst);
					if (!mfi.clean) {
						output(o, 1, "CONFLICT (rename/modify): Merge conflict in %s",
						       ren1_dst);
						clean_merge = 0;

						if (!o->call_depth)
							update_stages(ren1_dst,
								      one, a, b, 1);
					}
					update_file(o, mfi.clean, mfi.sha, mfi.mode, ren1_dst);
				}
			}
		}
	}
	string_list_clear(&a_by_dst, 0);
	string_list_clear(&b_by_dst, 0);

	return clean_merge;
}

static unsigned char *stage_sha(const unsigned char *sha, unsigned mode)
{
	return (is_null_sha1(sha) || mode == 0) ? NULL: (unsigned char *)sha;
}

static int read_sha1_strbuf(const unsigned char *sha1, struct strbuf *dst)
{
	void *buf;
	enum object_type type;
	unsigned long size;
	buf = read_sha1_file(sha1, &type, &size);
	if (!buf)
		return error("cannot read object %s", sha1_to_hex(sha1));
	if (type != OBJ_BLOB) {
		free(buf);
		return error("object %s is not a blob", sha1_to_hex(sha1));
	}
	strbuf_attach(dst, buf, size, size + 1);
	return 0;
}

static int blob_unchanged(const unsigned char *o_sha,
			  const unsigned char *a_sha,
			  int renormalize, const char *path)
{
	struct strbuf o = STRBUF_INIT;
	struct strbuf a = STRBUF_INIT;
	int ret = 0; /* assume changed for safety */

	if (sha_eq(o_sha, a_sha))
		return 1;
	if (!renormalize)
		return 0;

	assert(o_sha && a_sha);
	if (read_sha1_strbuf(o_sha, &o) || read_sha1_strbuf(a_sha, &a))
		goto error_return;
	/*
	 * Note: binary | is used so that both renormalizations are
	 * performed.  Comparison can be skipped if both files are
	 * unchanged since their sha1s have already been compared.
	 */
	if (renormalize_buffer(path, o.buf, o.len, &o) |
	    renormalize_buffer(path, a.buf, o.len, &a))
		ret = (o.len == a.len && !memcmp(o.buf, a.buf, o.len));

error_return:
	strbuf_release(&o);
	strbuf_release(&a);
	return ret;
}

/* Per entry merge function */
static int process_entry(struct merge_options *o,
			 const char *path, struct stage_data *entry)
{
	/*
	printf("processing entry, clean cache: %s\n", index_only ? "yes": "no");
	print_index_entry("\tpath: ", entry);
	*/
	int clean_merge = 1;
	int normalize = o->renormalize;
	unsigned o_mode = entry->stages[1].mode;
	unsigned a_mode = entry->stages[2].mode;
	unsigned b_mode = entry->stages[3].mode;
	unsigned char *o_sha = stage_sha(entry->stages[1].sha, o_mode);
	unsigned char *a_sha = stage_sha(entry->stages[2].sha, a_mode);
	unsigned char *b_sha = stage_sha(entry->stages[3].sha, b_mode);

	entry->processed = 1;
	if (o_sha && (!a_sha || !b_sha)) {
		/* Case A: Deleted in one */
		if ((!a_sha && !b_sha) ||
		    (!b_sha && blob_unchanged(o_sha, a_sha, normalize, path)) ||
		    (!a_sha && blob_unchanged(o_sha, b_sha, normalize, path))) {
			/* Deleted in both or deleted in one and
			 * unchanged in the other */
			if (a_sha)
				output(o, 2, "Removing %s", path);
			/* do not touch working file if it did not exist */
			remove_file(o, 1, path, !a_sha);
		} else {
			/* Deleted in one and changed in the other */
			clean_merge = 0;
			if (!a_sha) {
				output(o, 1, "CONFLICT (delete/modify): %s deleted in %s "
				       "and modified in %s. Version %s of %s left in tree.",
				       path, o->branch1,
				       o->branch2, o->branch2, path);
				update_file(o, 0, b_sha, b_mode, path);
			} else {
				output(o, 1, "CONFLICT (delete/modify): %s deleted in %s "
				       "and modified in %s. Version %s of %s left in tree.",
				       path, o->branch2,
				       o->branch1, o->branch1, path);
				update_file(o, 0, a_sha, a_mode, path);
			}
		}

	} else if ((!o_sha && a_sha && !b_sha) ||
		   (!o_sha && !a_sha && b_sha)) {
		/* Case B: Added in one. */
		unsigned mode;
		const unsigned char *sha;

		if (a_sha) {
			mode = a_mode;
			sha = a_sha;
		} else {
			mode = b_mode;
			sha = b_sha;
		}
		if (string_list_has_string(&o->current_directory_set, path)) {
			/* Handle D->F conflicts after all subfiles */
			entry->processed = 0;
			/* But get any file out of the way now, so conflicted
			 * entries below the directory of the same name can
			 * be put in the working directory.
			 */
			if (a_sha)
				output(o, 2, "Removing %s", path);
			/* do not touch working file if it did not exist */
			remove_file(o, 0, path, !a_sha);
			return 1; /* Assume clean till processed */
		} else {
			output(o, 2, "Adding %s", path);
			update_file(o, 1, sha, mode, path);
		}
	} else if (a_sha && b_sha) {
		/* Case C: Added in both (check for same permissions) and */
		/* case D: Modified in both, but differently. */
		const char *reason = "content";
		struct merge_file_info mfi;
		struct diff_filespec one, a, b;

		if (!o_sha) {
			reason = "add/add";
			o_sha = (unsigned char *)null_sha1;
		}
		output(o, 2, "Auto-merging %s", path);
		one.path = a.path = b.path = (char *)path;
		hashcpy(one.sha1, o_sha);
		one.mode = o_mode;
		hashcpy(a.sha1, a_sha);
		a.mode = a_mode;
		hashcpy(b.sha1, b_sha);
		b.mode = b_mode;

		mfi = merge_file(o, &one, &a, &b,
				 o->branch1, o->branch2);

		clean_merge = mfi.clean;
		if (!mfi.clean) {
			if (S_ISGITLINK(mfi.mode))
				reason = "submodule";
			output(o, 1, "CONFLICT (%s): Merge conflict in %s",
					reason, path);
		}
		update_file(o, mfi.clean, mfi.sha, mfi.mode, path);
	} else if (!o_sha && !a_sha && !b_sha) {
		/*
		 * this entry was deleted altogether. a_mode == 0 means
		 * we had that path and want to actively remove it.
		 */
		remove_file(o, 1, path, !a_mode);
	} else
		die("Fatal merge failure, shouldn't happen.");

	return clean_merge;
}

<<<<<<< HEAD
/*
 * Per entry merge function for D/F conflicts, to be called only after
 * all files below dir have been processed.  We do this because in the
 * cases we can cleanly resolve D/F conflicts, process_entry() can clean
 * out all the files below the directory for us.
 */
static int process_df_entry(struct merge_options *o,
			 const char *path, struct stage_data *entry)
{
	int clean_merge = 1;
	unsigned o_mode = entry->stages[1].mode;
	unsigned a_mode = entry->stages[2].mode;
	unsigned b_mode = entry->stages[3].mode;
	unsigned char *o_sha = stage_sha(entry->stages[1].sha, o_mode);
	unsigned char *a_sha = stage_sha(entry->stages[2].sha, a_mode);
	unsigned char *b_sha = stage_sha(entry->stages[3].sha, b_mode);
	const char *add_branch;
	const char *other_branch;
	unsigned mode;
	const unsigned char *sha;
	const char *conf;
	struct stat st;

	/* We currently only handle D->F cases */
	assert((!o_sha && a_sha && !b_sha) ||
	       (!o_sha && !a_sha && b_sha));

	entry->processed = 1;

	if (a_sha) {
		add_branch = o->branch1;
		other_branch = o->branch2;
		mode = a_mode;
		sha = a_sha;
		conf = "file/directory";
	} else {
		add_branch = o->branch2;
		other_branch = o->branch1;
		mode = b_mode;
		sha = b_sha;
		conf = "directory/file";
	}
	if (lstat(path, &st) == 0 && S_ISDIR(st.st_mode)) {
		const char *new_path = unique_path(o, path, add_branch);
		clean_merge = 0;
		output(o, 1, "CONFLICT (%s): There is a directory with name %s in %s. "
		       "Adding %s as %s",
		       conf, path, other_branch, path, new_path);
		remove_file(o, 0, path, 0);
		update_file(o, 0, sha, mode, new_path);
	} else {
		output(o, 2, "Adding %s", path);
		update_file(o, 1, sha, mode, path);
	}

	return clean_merge;
}

void set_porcelain_error_msgs(const char **msgs, const char *cmd)
{
	const char *msg;
	char *tmp;
	const char *cmd2 = strcmp(cmd, "checkout") ? cmd : "switch branches";
	if (advice_commit_before_merge)
		msg = "Your local changes to the following files would be overwritten by %s:\n%%s"
			"Please, commit your changes or stash them before you can %s.";
	else
		msg = "Your local changes to the following files would be overwritten by %s:\n%%s";
	tmp = xmalloc(strlen(msg) + strlen(cmd) + strlen(cmd2) - 2);
	sprintf(tmp, msg, cmd, cmd2);
	msgs[ERROR_WOULD_OVERWRITE] = tmp;
	msgs[ERROR_NOT_UPTODATE_FILE] = tmp;

	msgs[ERROR_NOT_UPTODATE_DIR] =
		"Updating the following directories would lose untracked files in it:\n%s";

	if (advice_commit_before_merge)
		msg = "The following untracked working tree files would be %s by %s:\n%%s"
			"Please move or remove them before you can %s.";
	else
		msg = "The following untracked working tree files would be %s by %s:\n%%s";
	tmp = xmalloc(strlen(msg) + strlen(cmd) + strlen("removed") + strlen(cmd2) - 4);
	sprintf(tmp, msg, "removed", cmd, cmd2);
	msgs[ERROR_WOULD_LOSE_UNTRACKED_REMOVED] = tmp;
	tmp = xmalloc(strlen(msg) + strlen(cmd) + strlen("overwritten") + strlen(cmd2) - 4);
	sprintf(tmp, msg, "overwritten", cmd, cmd2);
	msgs[ERROR_WOULD_LOSE_UNTRACKED_OVERWRITTEN] = tmp;

	/*
	 * Special case: ERROR_BIND_OVERLAP refers to a pair of paths, we
	 * cannot easily display it as a list.
	 */
	msgs[ERROR_BIND_OVERLAP] = "Entry '%s' overlaps with '%s'.  Cannot bind.";

	msgs[ERROR_SPARSE_NOT_UPTODATE_FILE] =
		"Cannot update sparse checkout: the following entries are not up-to-date:\n%s";
	msgs[ERROR_WOULD_LOSE_ORPHANED_OVERWRITTEN] =
		"The following Working tree files would be overwritten by sparse checkout update:\n%s";
	msgs[ERROR_WOULD_LOSE_ORPHANED_REMOVED] =
		"The following Working tree files would be removed by sparse checkout update:\n%s";
}

=======
>>>>>>> c5978a50
int merge_trees(struct merge_options *o,
		struct tree *head,
		struct tree *merge,
		struct tree *common,
		struct tree **result)
{
	int code, clean;

	if (o->subtree_shift) {
		merge = shift_tree_object(head, merge, o->subtree_shift);
		common = shift_tree_object(head, common, o->subtree_shift);
	}

	if (sha_eq(common->object.sha1, merge->object.sha1)) {
		output(o, 0, "Already up-to-date!");
		*result = head;
		return 1;
	}

	code = git_merge_trees(o->call_depth, common, head, merge);

	if (code != 0) {
		if (show(o, 4) || o->call_depth)
			die("merging of trees %s and %s failed",
			    sha1_to_hex(head->object.sha1),
			    sha1_to_hex(merge->object.sha1));
		else
			exit(128);
	}

	if (unmerged_cache()) {
		struct string_list *entries, *re_head, *re_merge;
		int i;
		string_list_clear(&o->current_file_set, 1);
		string_list_clear(&o->current_directory_set, 1);
		get_files_dirs(o, head);
		get_files_dirs(o, merge);

		entries = get_unmerged();
		re_head  = get_renames(o, head, common, head, merge, entries);
		re_merge = get_renames(o, merge, common, head, merge, entries);
		clean = process_renames(o, re_head, re_merge);
		for (i = 0; i < entries->nr; i++) {
			const char *path = entries->items[i].string;
			struct stage_data *e = entries->items[i].util;
			if (!e->processed
				&& !process_entry(o, path, e))
				clean = 0;
		}
		for (i = 0; i < entries->nr; i++) {
			const char *path = entries->items[i].string;
			struct stage_data *e = entries->items[i].util;
			if (!e->processed
				&& !process_df_entry(o, path, e))
				clean = 0;
		}

		string_list_clear(re_merge, 0);
		string_list_clear(re_head, 0);
		string_list_clear(entries, 1);

	}
	else
		clean = 1;

	if (o->call_depth)
		*result = write_tree_from_memory(o);

	return clean;
}

static struct commit_list *reverse_commit_list(struct commit_list *list)
{
	struct commit_list *next = NULL, *current, *backup;
	for (current = list; current; current = backup) {
		backup = current->next;
		current->next = next;
		next = current;
	}
	return next;
}

/*
 * Merge the commits h1 and h2, return the resulting virtual
 * commit object and a flag indicating the cleanness of the merge.
 */
int merge_recursive(struct merge_options *o,
		    struct commit *h1,
		    struct commit *h2,
		    struct commit_list *ca,
		    struct commit **result)
{
	struct commit_list *iter;
	struct commit *merged_common_ancestors;
	struct tree *mrtree = mrtree;
	int clean;

	if (show(o, 4)) {
		output(o, 4, "Merging:");
		output_commit_title(o, h1);
		output_commit_title(o, h2);
	}

	if (!ca) {
		ca = get_merge_bases(h1, h2, 1);
		ca = reverse_commit_list(ca);
	}

	if (show(o, 5)) {
		output(o, 5, "found %u common ancestor(s):", commit_list_count(ca));
		for (iter = ca; iter; iter = iter->next)
			output_commit_title(o, iter->item);
	}

	merged_common_ancestors = pop_commit(&ca);
	if (merged_common_ancestors == NULL) {
		/* if there is no common ancestor, make an empty tree */
		struct tree *tree = xcalloc(1, sizeof(struct tree));

		tree->object.parsed = 1;
		tree->object.type = OBJ_TREE;
		pretend_sha1_file(NULL, 0, OBJ_TREE, tree->object.sha1);
		merged_common_ancestors = make_virtual_commit(tree, "ancestor");
	}

	for (iter = ca; iter; iter = iter->next) {
		const char *saved_b1, *saved_b2;
		o->call_depth++;
		/*
		 * When the merge fails, the result contains files
		 * with conflict markers. The cleanness flag is
		 * ignored, it was never actually used, as result of
		 * merge_trees has always overwritten it: the committed
		 * "conflicts" were already resolved.
		 */
		discard_cache();
		saved_b1 = o->branch1;
		saved_b2 = o->branch2;
		o->branch1 = "Temporary merge branch 1";
		o->branch2 = "Temporary merge branch 2";
		merge_recursive(o, merged_common_ancestors, iter->item,
				NULL, &merged_common_ancestors);
		o->branch1 = saved_b1;
		o->branch2 = saved_b2;
		o->call_depth--;

		if (!merged_common_ancestors)
			die("merge returned no commit");
	}

	discard_cache();
	if (!o->call_depth)
		read_cache();

	o->ancestor = "merged common ancestors";
	clean = merge_trees(o, h1->tree, h2->tree, merged_common_ancestors->tree,
			    &mrtree);

	if (o->call_depth) {
		*result = make_virtual_commit(mrtree, "merged tree");
		commit_list_insert(h1, &(*result)->parents);
		commit_list_insert(h2, &(*result)->parents->next);
	}
	flush_output(o);
	return clean;
}

static struct commit *get_ref(const unsigned char *sha1, const char *name)
{
	struct object *object;

	object = deref_tag(parse_object(sha1), name, strlen(name));
	if (!object)
		return NULL;
	if (object->type == OBJ_TREE)
		return make_virtual_commit((struct tree*)object, name);
	if (object->type != OBJ_COMMIT)
		return NULL;
	if (parse_commit((struct commit *)object))
		return NULL;
	return (struct commit *)object;
}

int merge_recursive_generic(struct merge_options *o,
			    const unsigned char *head,
			    const unsigned char *merge,
			    int num_base_list,
			    const unsigned char **base_list,
			    struct commit **result)
{
	int clean, index_fd;
	struct lock_file *lock = xcalloc(1, sizeof(struct lock_file));
	struct commit *head_commit = get_ref(head, o->branch1);
	struct commit *next_commit = get_ref(merge, o->branch2);
	struct commit_list *ca = NULL;

	if (base_list) {
		int i;
		for (i = 0; i < num_base_list; ++i) {
			struct commit *base;
			if (!(base = get_ref(base_list[i], sha1_to_hex(base_list[i]))))
				return error("Could not parse object '%s'",
					sha1_to_hex(base_list[i]));
			commit_list_insert(base, &ca);
		}
	}

	index_fd = hold_locked_index(lock, 1);
	clean = merge_recursive(o, head_commit, next_commit, ca,
			result);
	if (active_cache_changed &&
			(write_cache(index_fd, active_cache, active_nr) ||
			 commit_locked_index(lock)))
		return error("Unable to write index.");

	return clean ? 0 : 1;
}

static int merge_recursive_config(const char *var, const char *value, void *cb)
{
	struct merge_options *o = cb;
	if (!strcasecmp(var, "merge.verbosity")) {
		o->verbosity = git_config_int(var, value);
		return 0;
	}
	if (!strcasecmp(var, "diff.renamelimit")) {
		o->diff_rename_limit = git_config_int(var, value);
		return 0;
	}
	if (!strcasecmp(var, "merge.renamelimit")) {
		o->merge_rename_limit = git_config_int(var, value);
		return 0;
	}
	return git_xmerge_config(var, value, cb);
}

void init_merge_options(struct merge_options *o)
{
	memset(o, 0, sizeof(struct merge_options));
	o->verbosity = 2;
	o->buffer_output = 1;
	o->diff_rename_limit = -1;
	o->merge_rename_limit = -1;
	o->renormalize = 0;
	git_config(merge_recursive_config, o);
	if (getenv("GIT_MERGE_VERBOSITY"))
		o->verbosity =
			strtol(getenv("GIT_MERGE_VERBOSITY"), NULL, 10);
	if (o->verbosity >= 5)
		o->buffer_output = 0;
	strbuf_init(&o->obuf, 0);
	memset(&o->current_file_set, 0, sizeof(struct string_list));
	o->current_file_set.strdup_strings = 1;
	memset(&o->current_directory_set, 0, sizeof(struct string_list));
	o->current_directory_set.strdup_strings = 1;
}<|MERGE_RESOLUTION|>--- conflicted
+++ resolved
@@ -1230,7 +1230,6 @@
 	return clean_merge;
 }
 
-<<<<<<< HEAD
 /*
  * Per entry merge function for D/F conflicts, to be called only after
  * all files below dir have been processed.  We do this because in the
@@ -1289,52 +1288,6 @@
 	return clean_merge;
 }
 
-void set_porcelain_error_msgs(const char **msgs, const char *cmd)
-{
-	const char *msg;
-	char *tmp;
-	const char *cmd2 = strcmp(cmd, "checkout") ? cmd : "switch branches";
-	if (advice_commit_before_merge)
-		msg = "Your local changes to the following files would be overwritten by %s:\n%%s"
-			"Please, commit your changes or stash them before you can %s.";
-	else
-		msg = "Your local changes to the following files would be overwritten by %s:\n%%s";
-	tmp = xmalloc(strlen(msg) + strlen(cmd) + strlen(cmd2) - 2);
-	sprintf(tmp, msg, cmd, cmd2);
-	msgs[ERROR_WOULD_OVERWRITE] = tmp;
-	msgs[ERROR_NOT_UPTODATE_FILE] = tmp;
-
-	msgs[ERROR_NOT_UPTODATE_DIR] =
-		"Updating the following directories would lose untracked files in it:\n%s";
-
-	if (advice_commit_before_merge)
-		msg = "The following untracked working tree files would be %s by %s:\n%%s"
-			"Please move or remove them before you can %s.";
-	else
-		msg = "The following untracked working tree files would be %s by %s:\n%%s";
-	tmp = xmalloc(strlen(msg) + strlen(cmd) + strlen("removed") + strlen(cmd2) - 4);
-	sprintf(tmp, msg, "removed", cmd, cmd2);
-	msgs[ERROR_WOULD_LOSE_UNTRACKED_REMOVED] = tmp;
-	tmp = xmalloc(strlen(msg) + strlen(cmd) + strlen("overwritten") + strlen(cmd2) - 4);
-	sprintf(tmp, msg, "overwritten", cmd, cmd2);
-	msgs[ERROR_WOULD_LOSE_UNTRACKED_OVERWRITTEN] = tmp;
-
-	/*
-	 * Special case: ERROR_BIND_OVERLAP refers to a pair of paths, we
-	 * cannot easily display it as a list.
-	 */
-	msgs[ERROR_BIND_OVERLAP] = "Entry '%s' overlaps with '%s'.  Cannot bind.";
-
-	msgs[ERROR_SPARSE_NOT_UPTODATE_FILE] =
-		"Cannot update sparse checkout: the following entries are not up-to-date:\n%s";
-	msgs[ERROR_WOULD_LOSE_ORPHANED_OVERWRITTEN] =
-		"The following Working tree files would be overwritten by sparse checkout update:\n%s";
-	msgs[ERROR_WOULD_LOSE_ORPHANED_REMOVED] =
-		"The following Working tree files would be removed by sparse checkout update:\n%s";
-}
-
-=======
->>>>>>> c5978a50
 int merge_trees(struct merge_options *o,
 		struct tree *head,
 		struct tree *merge,
