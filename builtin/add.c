/*
 * "git add" builtin command
 *
 * Copyright (C) 2006 Linus Torvalds
 */
#include "cache.h"
#include "builtin.h"
#include "dir.h"
#include "pathspec.h"
#include "exec_cmd.h"
#include "cache-tree.h"
#include "run-command.h"
#include "parse-options.h"
#include "diff.h"
#include "diffcore.h"
#include "revision.h"
#include "bulk-checkin.h"

static const char * const builtin_add_usage[] = {
	N_("git add [options] [--] <pathspec>..."),
	NULL
};
static int patch_interactive, add_interactive, edit_interactive;
static int take_worktree_changes;

struct update_callback_data {
	int flags;
	int add_errors;
	const char *implicit_dot;
	size_t implicit_dot_len;

	/* only needed for 2.0 transition preparation */
	int warn_add_would_remove;
};

static const char *option_with_implicit_dot;
static const char *short_option_with_implicit_dot;

static void warn_pathless_add(void)
{
	static int shown;
	assert(option_with_implicit_dot && short_option_with_implicit_dot);

	if (shown)
		return;
	shown = 1;

	/*
	 * To be consistent with "git add -p" and most Git
	 * commands, we should default to being tree-wide, but
	 * this is not the original behavior and can't be
	 * changed until users trained themselves not to type
	 * "git add -u" or "git add -A". For now, we warn and
	 * keep the old behavior. Later, the behavior can be changed
	 * to tree-wide, keeping the warning for a while, and
	 * eventually we can drop the warning.
	 */
	warning(_("The behavior of 'git add %s (or %s)' with no path argument from a\n"
		  "subdirectory of the tree will change in Git 2.0 and should not be used anymore.\n"
		  "To add content for the whole tree, run:\n"
		  "\n"
		  "  git add %s :/\n"
		  "  (or git add %s :/)\n"
		  "\n"
		  "To restrict the command to the current directory, run:\n"
		  "\n"
		  "  git add %s .\n"
		  "  (or git add %s .)\n"
		  "\n"
		  "With the current Git version, the command is restricted to "
		  "the current directory.\n"
		  ""),
		option_with_implicit_dot, short_option_with_implicit_dot,
		option_with_implicit_dot, short_option_with_implicit_dot,
		option_with_implicit_dot, short_option_with_implicit_dot);
}

static int fix_unmerged_status(struct diff_filepair *p,
			       struct update_callback_data *data)
{
	if (p->status != DIFF_STATUS_UNMERGED)
		return p->status;
	if (!(data->flags & ADD_CACHE_IGNORE_REMOVAL) && !p->two->mode)
		/*
		 * This is not an explicit add request, and the
		 * path is missing from the working tree (deleted)
		 */
		return DIFF_STATUS_DELETED;
	else
		/*
		 * Either an explicit add request, or path exists
		 * in the working tree.  An attempt to explicitly
		 * add a path that does not exist in the working tree
		 * will be caught as an error by the caller immediately.
		 */
		return DIFF_STATUS_MODIFIED;
}

static const char *add_would_remove_warning = N_(
	"You ran 'git add' with neither '-A (--all)' or '--ignore-removal',\n"
"whose behaviour will change in Git 2.0 with respect to paths you removed.\n"
"Paths like '%s' that are\n"
"removed from your working tree are ignored with this version of Git.\n"
"\n"
"* 'git add --ignore-removal <pathspec>', which is the current default,\n"
"  ignores paths you removed from your working tree.\n"
"\n"
"* 'git add --all <pathspec>' will let you also record the removals.\n"
"\n"
"Run 'git status' to check the paths you removed from your working tree.\n");

static void warn_add_would_remove(const char *path)
{
	warning(_(add_would_remove_warning), path);
}

static void update_callback(struct diff_queue_struct *q,
			    struct diff_options *opt, void *cbdata)
{
	int i;
	struct update_callback_data *data = cbdata;
	const char *implicit_dot = data->implicit_dot;
	size_t implicit_dot_len = data->implicit_dot_len;

	for (i = 0; i < q->nr; i++) {
		struct diff_filepair *p = q->queue[i];
		const char *path = p->one->path;
		/*
		 * Check if "git add -A" or "git add -u" was run from a
		 * subdirectory with a modified file outside that directory,
		 * and warn if so.
		 *
		 * "git add -u" will behave like "git add -u :/" instead of
		 * "git add -u ." in the future.  This warning prepares for
		 * that change.
		 */
		if (implicit_dot &&
		    strncmp_icase(path, implicit_dot, implicit_dot_len)) {
			warn_pathless_add();
			continue;
		}
		switch (fix_unmerged_status(p, data)) {
		default:
			die(_("unexpected diff status %c"), p->status);
		case DIFF_STATUS_MODIFIED:
		case DIFF_STATUS_TYPE_CHANGED:
			if (add_file_to_index(&the_index, path, data->flags)) {
				if (!(data->flags & ADD_CACHE_IGNORE_ERRORS))
					die(_("updating files failed"));
				data->add_errors++;
			}
			break;
		case DIFF_STATUS_DELETED:
			if (data->warn_add_would_remove) {
				warn_add_would_remove(path);
				data->warn_add_would_remove = 0;
			}
			if (data->flags & ADD_CACHE_IGNORE_REMOVAL)
				break;
			if (!(data->flags & ADD_CACHE_PRETEND))
				remove_file_from_index(&the_index, path);
			if (data->flags & (ADD_CACHE_PRETEND|ADD_CACHE_VERBOSE))
				printf(_("remove '%s'\n"), path);
			break;
		}
	}
}

static void update_files_in_cache(const char *prefix,
				  const struct pathspec *pathspec,
				  struct update_callback_data *data)
{
	struct rev_info rev;

	init_revisions(&rev, prefix);
	setup_revisions(0, NULL, &rev, NULL);
	if (pathspec)
		copy_pathspec(&rev.prune_data, pathspec);
	rev.diffopt.output_format = DIFF_FORMAT_CALLBACK;
	rev.diffopt.format_callback = update_callback;
	rev.diffopt.format_callback_data = data;
	rev.max_count = 0; /* do not compare unmerged paths with stage #2 */
	run_diff_files(&rev, DIFF_RACY_IS_MODIFIED);
}

int add_files_to_cache(const char *prefix,
		       const struct pathspec *pathspec, int flags)
{
	struct update_callback_data data;

	memset(&data, 0, sizeof(data));
	data.flags = flags;
	update_files_in_cache(prefix, pathspec, &data);
	return !!data.add_errors;
}

#define WARN_IMPLICIT_DOT (1u << 0)
static char *prune_directory(struct dir_struct *dir, struct pathspec *pathspec,
			     int prefix, unsigned flag)
{
	char *seen;
	int i;
	struct dir_entry **src, **dst;

	seen = xcalloc(pathspec->nr, 1);

	src = dst = dir->entries;
	i = dir->nr;
	while (--i >= 0) {
		struct dir_entry *entry = *src++;
		if (match_pathspec_depth(pathspec, entry->name, entry->len,
					 prefix, seen))
			*dst++ = entry;
		else if (flag & WARN_IMPLICIT_DOT)
			/*
			 * "git add -A" was run from a subdirectory with a
			 * new file outside that directory.
			 *
			 * "git add -A" will behave like "git add -A :/"
			 * instead of "git add -A ." in the future.
			 * Warn about the coming behavior change.
			 */
			warn_pathless_add();
	}
	dir->nr = dst - dir->entries;
	add_pathspec_matches_against_index(pathspec, seen);
	return seen;
}

static void refresh(int verbose, const struct pathspec *pathspec)
{
	char *seen;
	int i;

	seen = xcalloc(pathspec->nr, 1);
	refresh_index(&the_index, verbose ? REFRESH_IN_PORCELAIN : REFRESH_QUIET,
		      pathspec, seen, _("Unstaged changes after refreshing the index:"));
	for (i = 0; i < pathspec->nr; i++) {
		if (!seen[i])
			die(_("pathspec '%s' did not match any files"),
			    pathspec->items[i].match);
	}
        free(seen);
}

int run_add_interactive(const char *revision, const char *patch_mode,
			const struct pathspec *pathspec)
{
	int status, ac, i;
	const char **args;

	args = xcalloc(sizeof(const char *), (pathspec->nr + 6));
	ac = 0;
	args[ac++] = "add--interactive";
	if (patch_mode)
		args[ac++] = patch_mode;
	if (revision)
		args[ac++] = revision;
	args[ac++] = "--";
	for (i = 0; i < pathspec->nr; i++)
		/* pass original pathspec, to be re-parsed */
		args[ac++] = pathspec->items[i].original;

	status = run_command_v_opt(args, RUN_GIT_CMD);
	free(args);
	return status;
}

int interactive_add(int argc, const char **argv, const char *prefix, int patch)
{
	struct pathspec pathspec;

	parse_pathspec(&pathspec, 0,
		       PATHSPEC_PREFER_FULL |
		       PATHSPEC_SYMLINK_LEADING_PATH |
		       PATHSPEC_PREFIX_ORIGIN,
		       prefix, argv);

	return run_add_interactive(NULL,
				   patch ? "--patch" : NULL,
				   &pathspec);
}

static int edit_patch(int argc, const char **argv, const char *prefix)
{
	char *file = git_pathdup("ADD_EDIT.patch");
	const char *apply_argv[] = { "apply", "--recount", "--cached",
		NULL, NULL };
	struct child_process child;
	struct rev_info rev;
	int out;
	struct stat st;

	apply_argv[3] = file;

	git_config(git_diff_basic_config, NULL); /* no "diff" UI options */

	if (read_cache() < 0)
		die(_("Could not read the index"));

	init_revisions(&rev, prefix);
	rev.diffopt.context = 7;

	argc = setup_revisions(argc, argv, &rev, NULL);
	rev.diffopt.output_format = DIFF_FORMAT_PATCH;
	rev.diffopt.use_color = 0;
	DIFF_OPT_SET(&rev.diffopt, IGNORE_DIRTY_SUBMODULES);
	out = open(file, O_CREAT | O_WRONLY, 0666);
	if (out < 0)
		die(_("Could not open '%s' for writing."), file);
	rev.diffopt.file = xfdopen(out, "w");
	rev.diffopt.close_file = 1;
	if (run_diff_files(&rev, 0))
		die(_("Could not write patch"));

	launch_editor(file, NULL, NULL);

	if (stat(file, &st))
		die_errno(_("Could not stat '%s'"), file);
	if (!st.st_size)
		die(_("Empty patch. Aborted."));

	memset(&child, 0, sizeof(child));
	child.git_cmd = 1;
	child.argv = apply_argv;
	if (run_command(&child))
		die(_("Could not apply '%s'"), file);

	unlink(file);
	free(file);
	return 0;
}

static struct lock_file lock_file;

static const char ignore_error[] =
N_("The following paths are ignored by one of your .gitignore files:\n");

static int verbose, show_only, ignored_too, refresh_only;
static int ignore_add_errors, intent_to_add, ignore_missing;

#define ADDREMOVE_DEFAULT 0 /* Change to 1 in Git 2.0 */
static int addremove = ADDREMOVE_DEFAULT;
static int addremove_explicit = -1; /* unspecified */

static int ignore_removal_cb(const struct option *opt, const char *arg, int unset)
{
	/* if we are told to ignore, we are not adding removals */
	*(int *)opt->value = !unset ? 0 : 1;
	return 0;
}

static struct option builtin_add_options[] = {
	OPT__DRY_RUN(&show_only, N_("dry run")),
	OPT__VERBOSE(&verbose, N_("be verbose")),
	OPT_GROUP(""),
	OPT_BOOL('i', "interactive", &add_interactive, N_("interactive picking")),
	OPT_BOOL('p', "patch", &patch_interactive, N_("select hunks interactively")),
	OPT_BOOL('e', "edit", &edit_interactive, N_("edit current diff and apply")),
	OPT__FORCE(&ignored_too, N_("allow adding otherwise ignored files")),
	OPT_BOOL('u', "update", &take_worktree_changes, N_("update tracked files")),
	OPT_BOOL('N', "intent-to-add", &intent_to_add, N_("record only the fact that the path will be added later")),
	OPT_BOOL('A', "all", &addremove_explicit, N_("add changes from all tracked and untracked files")),
	{ OPTION_CALLBACK, 0, "ignore-removal", &addremove_explicit,
	  NULL /* takes no arguments */,
	  N_("ignore paths removed in the working tree (same as --no-all)"),
	  PARSE_OPT_NOARG, ignore_removal_cb },
	OPT_BOOL( 0 , "refresh", &refresh_only, N_("don't add, only refresh the index")),
	OPT_BOOL( 0 , "ignore-errors", &ignore_add_errors, N_("just skip files which cannot be added because of errors")),
	OPT_BOOL( 0 , "ignore-missing", &ignore_missing, N_("check if - even missing - files are ignored in dry run")),
	OPT_END(),
};

static int add_config(const char *var, const char *value, void *cb)
{
	if (!strcmp(var, "add.ignoreerrors") ||
	    !strcmp(var, "add.ignore-errors")) {
		ignore_add_errors = git_config_bool(var, value);
		return 0;
	}
	return git_default_config(var, value, cb);
}

static int add_files(struct dir_struct *dir, int flags)
{
	int i, exit_status = 0;

	if (dir->ignored_nr) {
		fprintf(stderr, _(ignore_error));
		for (i = 0; i < dir->ignored_nr; i++)
			fprintf(stderr, "%s\n", dir->ignored[i]->name);
		fprintf(stderr, _("Use -f if you really want to add them.\n"));
		die(_("no files added"));
	}

	for (i = 0; i < dir->nr; i++)
		if (add_file_to_cache(dir->entries[i]->name, flags)) {
			if (!ignore_add_errors)
				die(_("adding files failed"));
			exit_status = 1;
		}
	return exit_status;
}

int cmd_add(int argc, const char **argv, const char *prefix)
{
	int exit_status = 0;
	int newfd;
	struct pathspec pathspec;
	struct dir_struct dir;
	int flags;
	int add_new_files;
	int require_pathspec;
	char *seen = NULL;
	int implicit_dot = 0;
	struct update_callback_data update_data;

	git_config(add_config, NULL);

	argc = parse_options(argc, argv, prefix, builtin_add_options,
			  builtin_add_usage, PARSE_OPT_KEEP_ARGV0);
	if (patch_interactive)
		add_interactive = 1;
	if (add_interactive)
		exit(interactive_add(argc - 1, argv + 1, prefix, patch_interactive));

	if (edit_interactive)
		return(edit_patch(argc, argv, prefix));
	argc--;
	argv++;

	if (0 <= addremove_explicit)
		addremove = addremove_explicit;
	else if (take_worktree_changes && ADDREMOVE_DEFAULT)
		addremove = 0; /* "-u" was given but not "-A" */

	if (addremove && take_worktree_changes)
		die(_("-A and -u are mutually incompatible"));

	/*
	 * Warn when "git add pathspec..." was given without "-u" or "-A"
	 * and pathspec... covers a removed path.
	 */
	memset(&update_data, 0, sizeof(update_data));
	if (!take_worktree_changes && addremove_explicit < 0)
		update_data.warn_add_would_remove = 1;

	if (!take_worktree_changes && addremove_explicit < 0 && argc)
		/*
		 * Turn "git add pathspec..." to "git add -A pathspec..."
		 * in Git 2.0 but not yet
		 */
		; /* addremove = 1; */

	if (!show_only && ignore_missing)
		die(_("Option --ignore-missing can only be used together with --dry-run"));
	if (addremove) {
		option_with_implicit_dot = "--all";
		short_option_with_implicit_dot = "-A";
	}
	if (take_worktree_changes) {
		option_with_implicit_dot = "--update";
		short_option_with_implicit_dot = "-u";
	}
	if (option_with_implicit_dot && !argc) {
		static const char *here[2] = { ".", NULL };
		argc = 1;
		argv = here;
		implicit_dot = 1;
	}

	add_new_files = !take_worktree_changes && !refresh_only;
	require_pathspec = !take_worktree_changes;

	newfd = hold_locked_index(&lock_file, 1);

	flags = ((verbose ? ADD_CACHE_VERBOSE : 0) |
		 (show_only ? ADD_CACHE_PRETEND : 0) |
		 (intent_to_add ? ADD_CACHE_INTENT : 0) |
		 (ignore_add_errors ? ADD_CACHE_IGNORE_ERRORS : 0) |
		 (!(addremove || take_worktree_changes)
		  ? ADD_CACHE_IGNORE_REMOVAL : 0)) |
		 (implicit_dot ? ADD_CACHE_IMPLICIT_DOT : 0);

	if (require_pathspec && argc == 0) {
		fprintf(stderr, _("Nothing specified, nothing added.\n"));
		fprintf(stderr, _("Maybe you wanted to say 'git add .'?\n"));
		return 0;
	}

	if (read_cache() < 0)
		die(_("index file corrupt"));

	/*
	 * Check the "pathspec '%s' did not match any files" block
	 * below before enabling new magic.
	 */
	parse_pathspec(&pathspec, 0,
		       PATHSPEC_PREFER_FULL |
		       PATHSPEC_SYMLINK_LEADING_PATH |
		       PATHSPEC_STRIP_SUBMODULE_SLASH_EXPENSIVE,
		       prefix, argv);

	if (add_new_files) {
		int baselen;
		struct pathspec empty_pathspec;

		/* Set up the default git porcelain excludes */
		memset(&dir, 0, sizeof(dir));
		if (!ignored_too) {
			dir.flags |= DIR_COLLECT_IGNORED;
			setup_standard_excludes(&dir);
		}

		memset(&empty_pathspec, 0, sizeof(empty_pathspec));
		/* This picks up the paths that are not tracked */
		baselen = fill_directory(&dir, implicit_dot ? &empty_pathspec : &pathspec);
		if (pathspec.nr)
			seen = prune_directory(&dir, &pathspec, baselen,
					implicit_dot ? WARN_IMPLICIT_DOT : 0);
	}

	if (refresh_only) {
		refresh(verbose, &pathspec);
		goto finish;
	}
	if (implicit_dot && prefix)
		refresh_cache(REFRESH_QUIET);

	if (pathspec.nr) {
		int i;

		if (!seen)
			seen = find_pathspecs_matching_against_index(&pathspec);

		/*
		 * file_exists() assumes exact match
		 */
		GUARD_PATHSPEC(&pathspec,
			       PATHSPEC_FROMTOP |
			       PATHSPEC_LITERAL |
			       PATHSPEC_GLOB |
			       PATHSPEC_ICASE |
			       PATHSPEC_EXCLUDE);

		for (i = 0; i < pathspec.nr; i++) {
			const char *path = pathspec.items[i].match;
<<<<<<< HEAD
			if (pathspec.items[i].magic & PATHSPEC_EXCLUDE)
				continue;
			if (!seen[i] &&
=======
			if (!seen[i] && path[0] &&
>>>>>>> 64ed07ce
			    ((pathspec.items[i].magic &
			      (PATHSPEC_GLOB | PATHSPEC_ICASE)) ||
			     !file_exists(path))) {
				if (ignore_missing) {
					int dtype = DT_UNKNOWN;
					if (is_excluded(&dir, path, &dtype))
						dir_add_ignored(&dir, path, pathspec.items[i].len);
				} else
					die(_("pathspec '%s' did not match any files"),
					    pathspec.items[i].original);
			}
		}
		free(seen);
	}

	plug_bulk_checkin();

	if ((flags & ADD_CACHE_IMPLICIT_DOT) && prefix) {
		/*
		 * Check for modified files throughout the worktree so
		 * update_callback has a chance to warn about changes
		 * outside the cwd.
		 */
		update_data.implicit_dot = prefix;
		update_data.implicit_dot_len = strlen(prefix);
		free_pathspec(&pathspec);
		memset(&pathspec, 0, sizeof(pathspec));
	}
	update_data.flags = flags & ~ADD_CACHE_IMPLICIT_DOT;
	update_files_in_cache(prefix, &pathspec, &update_data);

	exit_status |= !!update_data.add_errors;
	if (add_new_files)
		exit_status |= add_files(&dir, flags);

	unplug_bulk_checkin();

finish:
	if (active_cache_changed) {
		if (write_cache(newfd, active_cache, active_nr) ||
		    commit_locked_index(&lock_file))
			die(_("Unable to write new index file"));
	}

	return exit_status;
}<|MERGE_RESOLUTION|>--- conflicted
+++ resolved
@@ -545,13 +545,9 @@
 
 		for (i = 0; i < pathspec.nr; i++) {
 			const char *path = pathspec.items[i].match;
-<<<<<<< HEAD
 			if (pathspec.items[i].magic & PATHSPEC_EXCLUDE)
 				continue;
-			if (!seen[i] &&
-=======
 			if (!seen[i] && path[0] &&
->>>>>>> 64ed07ce
 			    ((pathspec.items[i].magic &
 			      (PATHSPEC_GLOB | PATHSPEC_ICASE)) ||
 			     !file_exists(path))) {
