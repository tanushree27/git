/*
 * "git reset" builtin command
 *
 * Copyright (c) 2007 Carlos Rica
 *
 * Based on git-reset.sh, which is
 *
 * Copyright (c) 2005, 2006 Linus Torvalds and Junio C Hamano
 */
#include "builtin.h"
#include "tag.h"
#include "object.h"
#include "commit.h"
#include "run-command.h"
#include "refs.h"
#include "diff.h"
#include "diffcore.h"
#include "tree.h"
#include "branch.h"
#include "parse-options.h"
#include "unpack-trees.h"
#include "cache-tree.h"

static const char * const git_reset_usage[] = {
	N_("git reset [--mixed | --soft | --hard | --merge | --keep] [-q] [<commit>]"),
	N_("git reset [-q] <tree-ish> [--] <paths>..."),
	N_("git reset --patch [<tree-ish>] [--] [<paths>...]"),
	NULL
};

enum reset_type { MIXED, SOFT, HARD, MERGE, KEEP, NONE };
static const char *reset_type_names[] = {
	N_("mixed"), N_("soft"), N_("hard"), N_("merge"), N_("keep"), NULL
};

static inline int is_merge(void)
{
	return !access(git_path("MERGE_HEAD"), F_OK);
}

static int reset_index(const unsigned char *sha1, int reset_type, int quiet)
{
	int nr = 1;
	struct tree_desc desc[2];
	struct tree *tree;
	struct unpack_trees_options opts;

	memset(&opts, 0, sizeof(opts));
	opts.head_idx = 1;
	opts.src_index = &the_index;
	opts.dst_index = &the_index;
	opts.fn = oneway_merge;
	opts.merge = 1;
	if (!quiet)
		opts.verbose_update = 1;
	switch (reset_type) {
	case KEEP:
	case MERGE:
		opts.update = 1;
		break;
	case HARD:
		opts.update = 1;
		/* fallthrough */
	default:
		opts.reset = 1;
	}

	read_cache_unmerged();

	if (reset_type == KEEP) {
		unsigned char head_sha1[20];
		if (get_sha1("HEAD", head_sha1))
			return error(_("You do not have a valid HEAD."));
		if (!fill_tree_descriptor(desc, head_sha1))
			return error(_("Failed to find tree of HEAD."));
		nr++;
		opts.fn = twoway_merge;
	}

	if (!fill_tree_descriptor(desc + nr - 1, sha1))
		return error(_("Failed to find tree of %s."), sha1_to_hex(sha1));
	if (unpack_trees(nr, desc, &opts))
		return -1;

	if (reset_type == MIXED || reset_type == HARD) {
		tree = parse_tree_indirect(sha1);
		prime_cache_tree(&active_cache_tree, tree);
	}

	return 0;
}

static void print_new_head_line(struct commit *commit)
{
	const char *hex, *body;
	char *msg;

	hex = find_unique_abbrev(commit->object.sha1, DEFAULT_ABBREV);
	printf(_("HEAD is now at %s"), hex);
	msg = logmsg_reencode(commit, NULL, get_log_output_encoding());
	body = strstr(msg, "\n\n");
	if (body) {
		const char *eol;
		size_t len;
		body += 2;
		eol = strchr(body, '\n');
		len = eol ? eol - body : strlen(body);
		printf(" %.*s\n", (int) len, body);
	}
	else
		printf("\n");
	logmsg_free(msg, commit);
}

static void update_index_from_diff(struct diff_queue_struct *q,
		struct diff_options *opt, void *data)
{
	int i;

	for (i = 0; i < q->nr; i++) {
		struct diff_filespec *one = q->queue[i]->one;
		if (one->mode && !is_null_sha1(one->sha1)) {
			struct cache_entry *ce;
			ce = make_cache_entry(one->mode, one->sha1, one->path,
				0, 0);
			if (!ce)
				die(_("make_cache_entry failed for path '%s'"),
				    one->path);
			add_cache_entry(ce, ADD_CACHE_OK_TO_ADD |
				ADD_CACHE_OK_TO_REPLACE);
		} else
			remove_file_from_cache(one->path);
	}
}

static int read_from_tree(const struct pathspec *pathspec,
			  unsigned char *tree_sha1)
{
	struct diff_options opt;

	memset(&opt, 0, sizeof(opt));
	copy_pathspec(&opt.pathspec, pathspec);
	opt.output_format = DIFF_FORMAT_CALLBACK;
	opt.format_callback = update_index_from_diff;

	read_cache();
	if (do_diff_cache(tree_sha1, &opt))
		return 1;
	diffcore_std(&opt);
	diff_flush(&opt);
	free_pathspec(&opt.pathspec);

	return 0;
}

static void set_reflog_message(struct strbuf *sb, const char *action,
			       const char *rev)
{
	const char *rla = getenv("GIT_REFLOG_ACTION");

	strbuf_reset(sb);
	if (rla)
		strbuf_addf(sb, "%s: %s", rla, action);
	else if (rev)
		strbuf_addf(sb, "reset: moving to %s", rev);
	else
		strbuf_addf(sb, "reset: %s", action);
}

static void die_if_unmerged_cache(int reset_type)
{
	if (is_merge() || read_cache() < 0 || unmerged_cache())
		die(_("Cannot do a %s reset in the middle of a merge."),
		    _(reset_type_names[reset_type]));

}

static void parse_args(struct pathspec *pathspec,
		       const char **argv, const char *prefix,
		       int patch_mode,
		       const char **rev_ret)
{
	const char *rev = "HEAD";
	unsigned char unused[20];
	/*
	 * Possible arguments are:
	 *
	 * git reset [-opts] [<rev>]
	 * git reset [-opts] <tree> [<paths>...]
	 * git reset [-opts] <tree> -- [<paths>...]
	 * git reset [-opts] -- [<paths>...]
	 * git reset [-opts] <paths>...
	 *
	 * At this point, argv points immediately after [-opts].
	 */

	if (argv[0]) {
		if (!strcmp(argv[0], "--")) {
			argv++; /* reset to HEAD, possibly with paths */
		} else if (argv[1] && !strcmp(argv[1], "--")) {
			rev = argv[0];
			argv += 2;
		}
		/*
		 * Otherwise, argv[0] could be either <rev> or <paths> and
		 * has to be unambiguous. If there is a single argument, it
		 * can not be a tree
		 */
		else if ((!argv[1] && !get_sha1_committish(argv[0], unused)) ||
			 (argv[1] && !get_sha1_treeish(argv[0], unused))) {
			/*
			 * Ok, argv[0] looks like a commit/tree; it should not
			 * be a filename.
			 */
			verify_non_filename(prefix, argv[0]);
			rev = *argv++;
		} else {
			/* Otherwise we treat this as a filename */
			verify_filename(prefix, argv[0], 1);
		}
	}
	*rev_ret = rev;
	parse_pathspec(pathspec, 0,
		       PATHSPEC_PREFER_FULL |
		       (patch_mode ? PATHSPEC_PREFIX_ORIGIN : 0),
		       prefix, argv);
}

static int update_refs(const char *rev, const unsigned char *sha1)
{
	int update_ref_status;
	struct strbuf msg = STRBUF_INIT;
	unsigned char *orig = NULL, sha1_orig[20],
		*old_orig = NULL, sha1_old_orig[20];

	if (!get_sha1("ORIG_HEAD", sha1_old_orig))
		old_orig = sha1_old_orig;
	if (!get_sha1("HEAD", sha1_orig)) {
		orig = sha1_orig;
		set_reflog_message(&msg, "updating ORIG_HEAD", NULL);
		update_ref(msg.buf, "ORIG_HEAD", orig, old_orig, 0, MSG_ON_ERR);
	} else if (old_orig)
		delete_ref("ORIG_HEAD", old_orig, 0);
	set_reflog_message(&msg, "updating HEAD", rev);
	update_ref_status = update_ref(msg.buf, "HEAD", sha1, orig, 0, MSG_ON_ERR);
	strbuf_release(&msg);
	return update_ref_status;
}

int cmd_reset(int argc, const char **argv, const char *prefix)
{
	int reset_type = NONE, update_ref_status = 0, quiet = 0;
	int patch_mode = 0, unborn;
	const char *rev;
	unsigned char sha1[20];
	struct pathspec pathspec;
	const struct option options[] = {
		OPT__QUIET(&quiet, N_("be quiet, only report errors")),
		OPT_SET_INT(0, "mixed", &reset_type,
						N_("reset HEAD and index"), MIXED),
		OPT_SET_INT(0, "soft", &reset_type, N_("reset only HEAD"), SOFT),
		OPT_SET_INT(0, "hard", &reset_type,
				N_("reset HEAD, index and working tree"), HARD),
		OPT_SET_INT(0, "merge", &reset_type,
				N_("reset HEAD, index and working tree"), MERGE),
		OPT_SET_INT(0, "keep", &reset_type,
				N_("reset HEAD but keep local changes"), KEEP),
		OPT_BOOL('p', "patch", &patch_mode, N_("select hunks interactively")),
		OPT_END()
	};

	git_config(git_default_config, NULL);

	argc = parse_options(argc, argv, prefix, options, git_reset_usage,
						PARSE_OPT_KEEP_DASHDASH);
	parse_args(&pathspec, argv, prefix, patch_mode, &rev);

	unborn = !strcmp(rev, "HEAD") && get_sha1("HEAD", sha1);
	if (unborn) {
		/* reset on unborn branch: treat as reset to empty tree */
		hashcpy(sha1, EMPTY_TREE_SHA1_BIN);
	} else if (!pathspec.nr) {
		struct commit *commit;
		if (get_sha1_committish(rev, sha1))
			die(_("Failed to resolve '%s' as a valid revision."), rev);
		commit = lookup_commit_reference(sha1);
		if (!commit)
			die(_("Could not parse object '%s'."), rev);
		hashcpy(sha1, commit->object.sha1);
	} else {
		struct tree *tree;
		if (get_sha1_treeish(rev, sha1))
			die(_("Failed to resolve '%s' as a valid tree."), rev);
		tree = parse_tree_indirect(sha1);
		if (!tree)
			die(_("Could not parse object '%s'."), rev);
		hashcpy(sha1, tree->object.sha1);
	}

	if (patch_mode) {
		if (reset_type != NONE)
			die(_("--patch is incompatible with --{hard,mixed,soft}"));
		return run_add_interactive(sha1_to_hex(sha1), "--patch=reset", &pathspec);
	}

	/* git reset tree [--] paths... can be used to
	 * load chosen paths from the tree into the index without
	 * affecting the working tree nor HEAD. */
	if (pathspec.nr) {
		if (reset_type == MIXED)
			warning(_("--mixed with paths is deprecated; use 'git reset -- <paths>' instead."));
		else if (reset_type != NONE)
			die(_("Cannot do %s reset with paths."),
					_(reset_type_names[reset_type]));
	}
	if (reset_type == NONE)
		reset_type = MIXED; /* by default */

	if (reset_type != SOFT && reset_type != MIXED)
		setup_work_tree();

	if (reset_type == MIXED && is_bare_repository())
		die(_("%s reset is not allowed in a bare repository"),
		    _(reset_type_names[reset_type]));

	/* Soft reset does not touch the index file nor the working tree
	 * at all, but requires them in a good order.  Other resets reset
	 * the index file to the tree object we are switching to. */
	if (reset_type == SOFT || reset_type == KEEP)
		die_if_unmerged_cache(reset_type);

	if (reset_type != SOFT) {
		struct lock_file *lock = xcalloc(1, sizeof(*lock));
		int newfd = hold_locked_index(lock, 1);
		if (reset_type == MIXED) {
<<<<<<< HEAD
			if (read_from_tree(&pathspec, sha1))
=======
			int flags = quiet ? REFRESH_QUIET : REFRESH_IN_PORCELAIN;
			if (read_from_tree(pathspec, sha1))
>>>>>>> b07f7296
				return 1;
			refresh_index(&the_index, flags, NULL, NULL,
				      _("Unstaged changes after reset:"));
		} else {
			int err = reset_index(sha1, reset_type, quiet);
			if (reset_type == KEEP && !err)
				err = reset_index(sha1, MIXED, quiet);
			if (err)
				die(_("Could not reset index file to revision '%s'."), rev);
		}

		if (write_cache(newfd, active_cache, active_nr) ||
		    commit_locked_index(lock))
			die(_("Could not write new index file."));
	}

	if (!pathspec.nr && !unborn) {
		/* Any resets without paths update HEAD to the head being
		 * switched to, saving the previous head in ORIG_HEAD before. */
		update_ref_status = update_refs(rev, sha1);

		if (reset_type == HARD && !update_ref_status && !quiet)
			print_new_head_line(lookup_commit_reference(sha1));
	}
	if (!pathspec.nr)
		remove_branch_state();

	return update_ref_status;
}<|MERGE_RESOLUTION|>--- conflicted
+++ resolved
@@ -333,12 +333,8 @@
 		struct lock_file *lock = xcalloc(1, sizeof(*lock));
 		int newfd = hold_locked_index(lock, 1);
 		if (reset_type == MIXED) {
-<<<<<<< HEAD
+			int flags = quiet ? REFRESH_QUIET : REFRESH_IN_PORCELAIN;
 			if (read_from_tree(&pathspec, sha1))
-=======
-			int flags = quiet ? REFRESH_QUIET : REFRESH_IN_PORCELAIN;
-			if (read_from_tree(pathspec, sha1))
->>>>>>> b07f7296
 				return 1;
 			refresh_index(&the_index, flags, NULL, NULL,
 				      _("Unstaged changes after reset:"));
