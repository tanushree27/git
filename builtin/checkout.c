#include "cache.h"
#include "builtin.h"
#include "parse-options.h"
#include "refs.h"
#include "commit.h"
#include "tree.h"
#include "tree-walk.h"
#include "cache-tree.h"
#include "unpack-trees.h"
#include "dir.h"
#include "run-command.h"
#include "merge-recursive.h"
#include "branch.h"
#include "diff.h"
#include "revision.h"
#include "remote.h"
#include "blob.h"
#include "xdiff-interface.h"
#include "ll-merge.h"
#include "resolve-undo.h"
#include "submodule.h"

static const char * const checkout_usage[] = {
	"git checkout [options] <branch>",
	"git checkout [options] [<branch>] -- <file>...",
	NULL,
};

struct checkout_opts {
	int quiet;
	int merge;
	int force;
	int force_detach;
	int writeout_stage;
	int writeout_error;

	/* not set by parse_options */
	int branch_exists;

	const char *new_branch;
	const char *new_branch_force;
	const char *new_orphan_branch;
	int new_branch_log;
	enum branch_track track;
	struct diff_options diff_options;
};

static int post_checkout_hook(struct commit *old, struct commit *new,
			      int changed)
{
	return run_hook(NULL, "post-checkout",
			sha1_to_hex(old ? old->object.sha1 : null_sha1),
			sha1_to_hex(new ? new->object.sha1 : null_sha1),
			changed ? "1" : "0", NULL);
	/* "new" can be NULL when checking out from the index before
	   a commit exists. */

}

static int update_some(const unsigned char *sha1, const char *base, int baselen,
		const char *pathname, unsigned mode, int stage, void *context)
{
	int len;
	struct cache_entry *ce;

	if (S_ISDIR(mode))
		return READ_TREE_RECURSIVE;

	len = baselen + strlen(pathname);
	ce = xcalloc(1, cache_entry_size(len));
	hashcpy(ce->sha1, sha1);
	memcpy(ce->name, base, baselen);
	memcpy(ce->name + baselen, pathname, len - baselen);
	ce->ce_flags = create_ce_flags(len, 0);
	ce->ce_mode = create_ce_mode(mode);
	add_cache_entry(ce, ADD_CACHE_OK_TO_ADD | ADD_CACHE_OK_TO_REPLACE);
	return 0;
}

static int read_tree_some(struct tree *tree, const char **pathspec)
{
	read_tree_recursive(tree, "", 0, 0, pathspec, update_some, NULL);

	/* update the index with the given tree's info
	 * for all args, expanding wildcards, and exit
	 * with any non-zero return code.
	 */
	return 0;
}

static int skip_same_name(struct cache_entry *ce, int pos)
{
	while (++pos < active_nr &&
	       !strcmp(active_cache[pos]->name, ce->name))
		; /* skip */
	return pos;
}

static int check_stage(int stage, struct cache_entry *ce, int pos)
{
	while (pos < active_nr &&
	       !strcmp(active_cache[pos]->name, ce->name)) {
		if (ce_stage(active_cache[pos]) == stage)
			return 0;
		pos++;
	}
	return error("path '%s' does not have %s version",
		     ce->name,
		     (stage == 2) ? "our" : "their");
}

static int check_all_stages(struct cache_entry *ce, int pos)
{
	if (ce_stage(ce) != 1 ||
	    active_nr <= pos + 2 ||
	    strcmp(active_cache[pos+1]->name, ce->name) ||
	    ce_stage(active_cache[pos+1]) != 2 ||
	    strcmp(active_cache[pos+2]->name, ce->name) ||
	    ce_stage(active_cache[pos+2]) != 3)
		return error("path '%s' does not have all three versions",
			     ce->name);
	return 0;
}

static int checkout_stage(int stage, struct cache_entry *ce, int pos,
			  struct checkout *state)
{
	while (pos < active_nr &&
	       !strcmp(active_cache[pos]->name, ce->name)) {
		if (ce_stage(active_cache[pos]) == stage)
			return checkout_entry(active_cache[pos], state, NULL);
		pos++;
	}
	return error("path '%s' does not have %s version",
		     ce->name,
		     (stage == 2) ? "our" : "their");
}

static int checkout_merged(int pos, struct checkout *state)
{
	struct cache_entry *ce = active_cache[pos];
	const char *path = ce->name;
	mmfile_t ancestor, ours, theirs;
	int status;
	unsigned char sha1[20];
	mmbuffer_t result_buf;

	if (ce_stage(ce) != 1 ||
	    active_nr <= pos + 2 ||
	    strcmp(active_cache[pos+1]->name, path) ||
	    ce_stage(active_cache[pos+1]) != 2 ||
	    strcmp(active_cache[pos+2]->name, path) ||
	    ce_stage(active_cache[pos+2]) != 3)
		return error("path '%s' does not have all 3 versions", path);

	read_mmblob(&ancestor, active_cache[pos]->sha1);
	read_mmblob(&ours, active_cache[pos+1]->sha1);
	read_mmblob(&theirs, active_cache[pos+2]->sha1);

	/*
	 * NEEDSWORK: re-create conflicts from merges with
	 * merge.renormalize set, too
	 */
	status = ll_merge(&result_buf, path, &ancestor, "base",
			  &ours, "ours", &theirs, "theirs", NULL);
	free(ancestor.ptr);
	free(ours.ptr);
	free(theirs.ptr);
	if (status < 0 || !result_buf.ptr) {
		free(result_buf.ptr);
		return error("path '%s': cannot merge", path);
	}

	/*
	 * NEEDSWORK:
	 * There is absolutely no reason to write this as a blob object
	 * and create a phony cache entry just to leak.  This hack is
	 * primarily to get to the write_entry() machinery that massages
	 * the contents to work-tree format and writes out which only
	 * allows it for a cache entry.  The code in write_entry() needs
	 * to be refactored to allow us to feed a <buffer, size, mode>
	 * instead of a cache entry.  Such a refactoring would help
	 * merge_recursive as well (it also writes the merge result to the
	 * object database even when it may contain conflicts).
	 */
	if (write_sha1_file(result_buf.ptr, result_buf.size,
			    blob_type, sha1))
		die("Unable to add merge result for '%s'", path);
	ce = make_cache_entry(create_ce_mode(active_cache[pos+1]->ce_mode),
			      sha1,
			      path, 2, 0);
	if (!ce)
		die("make_cache_entry failed for path '%s'", path);
	status = checkout_entry(ce, state, NULL);
	return status;
}

static int checkout_paths(struct tree *source_tree, const char **pathspec,
			  struct checkout_opts *opts)
{
	int pos;
	struct checkout state;
	static char *ps_matched;
	unsigned char rev[20];
	int flag;
	struct commit *head;
	int errs = 0;
	int stage = opts->writeout_stage;
	int merge = opts->merge;
	int newfd;
	struct lock_file *lock_file = xcalloc(1, sizeof(struct lock_file));

	newfd = hold_locked_index(lock_file, 1);
	if (read_cache_preload(pathspec) < 0)
		return error("corrupt index file");

	if (source_tree)
		read_tree_some(source_tree, pathspec);

	for (pos = 0; pathspec[pos]; pos++)
		;
	ps_matched = xcalloc(1, pos);

	for (pos = 0; pos < active_nr; pos++) {
		struct cache_entry *ce = active_cache[pos];
		match_pathspec(pathspec, ce->name, ce_namelen(ce), 0, ps_matched);
	}

	if (report_path_error(ps_matched, pathspec, 0))
		return 1;

	/* "checkout -m path" to recreate conflicted state */
	if (opts->merge)
		unmerge_cache(pathspec);

	/* Any unmerged paths? */
	for (pos = 0; pos < active_nr; pos++) {
		struct cache_entry *ce = active_cache[pos];
		if (match_pathspec(pathspec, ce->name, ce_namelen(ce), 0, NULL)) {
			if (!ce_stage(ce))
				continue;
			if (opts->force) {
				warning("path '%s' is unmerged", ce->name);
			} else if (stage) {
				errs |= check_stage(stage, ce, pos);
			} else if (opts->merge) {
				errs |= check_all_stages(ce, pos);
			} else {
				errs = 1;
				error("path '%s' is unmerged", ce->name);
			}
			pos = skip_same_name(ce, pos) - 1;
		}
	}
	if (errs)
		return 1;

	/* Now we are committed to check them out */
	memset(&state, 0, sizeof(state));
	state.force = 1;
	state.refresh_cache = 1;
	for (pos = 0; pos < active_nr; pos++) {
		struct cache_entry *ce = active_cache[pos];
		if (match_pathspec(pathspec, ce->name, ce_namelen(ce), 0, NULL)) {
			if (!ce_stage(ce)) {
				errs |= checkout_entry(ce, &state, NULL);
				continue;
			}
			if (stage)
				errs |= checkout_stage(stage, ce, pos, &state);
			else if (merge)
				errs |= checkout_merged(pos, &state);
			pos = skip_same_name(ce, pos) - 1;
		}
	}

	if (write_cache(newfd, active_cache, active_nr) ||
	    commit_locked_index(lock_file))
		die("unable to write new index file");

	resolve_ref("HEAD", rev, 0, &flag);
	head = lookup_commit_reference_gently(rev, 1);

	errs |= post_checkout_hook(head, head, 0);
	return errs;
}

static void show_local_changes(struct object *head, struct diff_options *opts)
{
	struct rev_info rev;
	/* I think we want full paths, even if we're in a subdirectory. */
	init_revisions(&rev, NULL);
	rev.diffopt.flags = opts->flags;
	rev.diffopt.output_format |= DIFF_FORMAT_NAME_STATUS;
	if (diff_setup_done(&rev.diffopt) < 0)
		die("diff_setup_done failed");
	add_pending_object(&rev, head, NULL);
	run_diff_index(&rev, 0);
}

static void describe_detached_head(const char *msg, struct commit *commit)
{
	struct strbuf sb = STRBUF_INIT;
	struct pretty_print_context ctx = {0};
	parse_commit(commit);
	pretty_print_commit(CMIT_FMT_ONELINE, commit, &sb, &ctx);
	fprintf(stderr, "%s %s... %s\n", msg,
		find_unique_abbrev(commit->object.sha1, DEFAULT_ABBREV), sb.buf);
	strbuf_release(&sb);
}

static int reset_tree(struct tree *tree, struct checkout_opts *o, int worktree)
{
	struct unpack_trees_options opts;
	struct tree_desc tree_desc;

	memset(&opts, 0, sizeof(opts));
	opts.head_idx = -1;
	opts.update = worktree;
	opts.skip_unmerged = !worktree;
	opts.reset = 1;
	opts.merge = 1;
	opts.fn = oneway_merge;
	opts.verbose_update = !o->quiet;
	opts.src_index = &the_index;
	opts.dst_index = &the_index;
	parse_tree(tree);
	init_tree_desc(&tree_desc, tree->buffer, tree->size);
	switch (unpack_trees(1, &tree_desc, &opts)) {
	case -2:
		o->writeout_error = 1;
		/*
		 * We return 0 nevertheless, as the index is all right
		 * and more importantly we have made best efforts to
		 * update paths in the work tree, and we cannot revert
		 * them.
		 */
	case 0:
		return 0;
	default:
		return 128;
	}
}

struct branch_info {
	const char *name; /* The short name used */
	const char *path; /* The full name of a real branch */
	struct commit *commit; /* The named commit */
};

static void setup_branch_path(struct branch_info *branch)
{
	struct strbuf buf = STRBUF_INIT;

	strbuf_branchname(&buf, branch->name);
	if (strcmp(buf.buf, branch->name))
		branch->name = xstrdup(buf.buf);
	strbuf_splice(&buf, 0, 0, "refs/heads/", 11);
	branch->path = strbuf_detach(&buf, NULL);
}

static int merge_working_tree(struct checkout_opts *opts,
			      struct branch_info *old, struct branch_info *new)
{
	int ret;
	struct lock_file *lock_file = xcalloc(1, sizeof(struct lock_file));
	int newfd = hold_locked_index(lock_file, 1);

	if (read_cache_preload(NULL) < 0)
		return error("corrupt index file");

	resolve_undo_clear();
	if (opts->force) {
		ret = reset_tree(new->commit->tree, opts, 1);
		if (ret)
			return ret;
	} else {
		struct tree_desc trees[2];
		struct tree *tree;
		struct unpack_trees_options topts;

		memset(&topts, 0, sizeof(topts));
		topts.head_idx = -1;
		topts.src_index = &the_index;
		topts.dst_index = &the_index;

		setup_unpack_trees_porcelain(&topts, "checkout");

		refresh_cache(REFRESH_QUIET);

		if (unmerged_cache()) {
			error("you need to resolve your current index first");
			return 1;
		}

		/* 2-way merge to the new branch */
		topts.initial_checkout = is_cache_unborn();
		topts.update = 1;
		topts.merge = 1;
		topts.gently = opts->merge && old->commit;
		topts.verbose_update = !opts->quiet;
		topts.fn = twoway_merge;
		topts.dir = xcalloc(1, sizeof(*topts.dir));
		topts.dir->flags |= DIR_SHOW_IGNORED;
		topts.dir->exclude_per_dir = ".gitignore";
		tree = parse_tree_indirect(old->commit ?
					   old->commit->object.sha1 :
					   EMPTY_TREE_SHA1_BIN);
		init_tree_desc(&trees[0], tree->buffer, tree->size);
		tree = parse_tree_indirect(new->commit->object.sha1);
		init_tree_desc(&trees[1], tree->buffer, tree->size);

		ret = unpack_trees(2, trees, &topts);
		if (ret == -1) {
			/*
			 * Unpack couldn't do a trivial merge; either
			 * give up or do a real merge, depending on
			 * whether the merge flag was used.
			 */
			struct tree *result;
			struct tree *work;
			struct merge_options o;
			if (!opts->merge)
				return 1;

			/*
			 * Without old->commit, the below is the same as
			 * the two-tree unpack we already tried and failed.
			 */
			if (!old->commit)
				return 1;

			/* Do more real merge */

			/*
			 * We update the index fully, then write the
			 * tree from the index, then merge the new
			 * branch with the current tree, with the old
			 * branch as the base. Then we reset the index
			 * (but not the working tree) to the new
			 * branch, leaving the working tree as the
			 * merged version, but skipping unmerged
			 * entries in the index.
			 */

			add_files_to_cache(NULL, NULL, 0);
			/*
			 * NEEDSWORK: carrying over local changes
			 * when branches have different end-of-line
			 * normalization (or clean+smudge rules) is
			 * a pain; plumb in an option to set
			 * o.renormalize?
			 */
			init_merge_options(&o);
			o.verbosity = 0;
			work = write_tree_from_memory(&o);

			ret = reset_tree(new->commit->tree, opts, 1);
			if (ret)
				return ret;
			o.ancestor = old->name;
			o.branch1 = new->name;
			o.branch2 = "local";
			merge_trees(&o, new->commit->tree, work,
				old->commit->tree, &result);
			ret = reset_tree(new->commit->tree, opts, 0);
			if (ret)
				return ret;
		}
	}

	if (write_cache(newfd, active_cache, active_nr) ||
	    commit_locked_index(lock_file))
		die("unable to write new index file");

	if (!opts->force && !opts->quiet)
		show_local_changes(&new->commit->object, &opts->diff_options);

	return 0;
}

static void report_tracking(struct branch_info *new)
{
	struct strbuf sb = STRBUF_INIT;
	struct branch *branch = branch_get(new->name);

	if (!format_tracking_info(branch, &sb))
		return;
	fputs(sb.buf, stdout);
	strbuf_release(&sb);
}

static void detach_advice(const char *old_path, const char *new_name)
{
	const char fmt[] =
	"Note: checking out '%s'.\n\n"
	"You are in 'detached HEAD' state. You can look around, make experimental\n"
	"changes and commit them, and you can discard any commits you make in this\n"
	"state without impacting any branches by performing another checkout.\n\n"
	"If you want to create a new branch to retain commits you create, you may\n"
	"do so (now or later) by using -b with the checkout command again. Example:\n\n"
	"  git checkout -b new_branch_name\n\n";

	fprintf(stderr, fmt, new_name);
}

static void update_refs_for_switch(struct checkout_opts *opts,
				   struct branch_info *old,
				   struct branch_info *new)
{
	struct strbuf msg = STRBUF_INIT;
	const char *old_desc;
	if (opts->new_branch) {
		if (opts->new_orphan_branch) {
			if (opts->new_branch_log && !log_all_ref_updates) {
				int temp;
				char log_file[PATH_MAX];
				char *ref_name = mkpath("refs/heads/%s", opts->new_orphan_branch);

				temp = log_all_ref_updates;
				log_all_ref_updates = 1;
				if (log_ref_setup(ref_name, log_file, sizeof(log_file))) {
					fprintf(stderr, "Can not do reflog for '%s'\n",
					    opts->new_orphan_branch);
					log_all_ref_updates = temp;
					return;
				}
				log_all_ref_updates = temp;
			}
		}
		else
			create_branch(old->name, opts->new_branch, new->name,
				      opts->new_branch_force ? 1 : 0,
				      opts->new_branch_log, opts->track);
		new->name = opts->new_branch;
		setup_branch_path(new);
	}

	old_desc = old->name;
	if (!old_desc && old->commit)
		old_desc = sha1_to_hex(old->commit->object.sha1);
	strbuf_addf(&msg, "checkout: moving from %s to %s",
		    old_desc ? old_desc : "(invalid)", new->name);

	if (!strcmp(new->name, "HEAD") && !new->path && !opts->force_detach) {
		/* Nothing to do. */
	} else if (opts->force_detach || !new->path) {	/* No longer on any branch. */
		update_ref(msg.buf, "HEAD", new->commit->object.sha1, NULL,
			   REF_NODEREF, DIE_ON_ERR);
		if (!opts->quiet) {
			if (old->path && advice_detached_head)
				detach_advice(old->path, new->name);
			describe_detached_head("HEAD is now at", new->commit);
		}
	} else if (new->path) {	/* Switch branches. */
		create_symref("HEAD", new->path, msg.buf);
		if (!opts->quiet) {
			if (old->path && !strcmp(new->path, old->path))
				fprintf(stderr, "Already on '%s'\n",
					new->name);
			else if (opts->new_branch)
				fprintf(stderr, "Switched to%s branch '%s'\n",
					opts->branch_exists ? " and reset" : " a new",
					new->name);
			else
				fprintf(stderr, "Switched to branch '%s'\n",
					new->name);
		}
		if (old->path && old->name) {
			char log_file[PATH_MAX], ref_file[PATH_MAX];

			git_snpath(log_file, sizeof(log_file), "logs/%s", old->path);
			git_snpath(ref_file, sizeof(ref_file), "%s", old->path);
			if (!file_exists(ref_file) && file_exists(log_file))
				remove_path(log_file);
		}
	}
	remove_branch_state();
	strbuf_release(&msg);
	if (!opts->quiet &&
	    (new->path || (!opts->force_detach && !strcmp(new->name, "HEAD"))))
		report_tracking(new);
}

static int switch_branches(struct checkout_opts *opts, struct branch_info *new)
{
	int ret = 0;
	struct branch_info old;
	unsigned char rev[20];
	int flag;
	memset(&old, 0, sizeof(old));
	old.path = resolve_ref("HEAD", rev, 0, &flag);
	old.commit = lookup_commit_reference_gently(rev, 1);
	if (!(flag & REF_ISSYMREF))
		old.path = NULL;

	if (old.path && !prefixcmp(old.path, "refs/heads/"))
		old.name = old.path + strlen("refs/heads/");

	if (!new->name) {
		new->name = "HEAD";
		new->commit = old.commit;
		if (!new->commit)
			die("You are on a branch yet to be born");
		parse_commit(new->commit);
	}

	ret = merge_working_tree(opts, &old, new);
	if (ret)
		return ret;

	/*
	 * If we were on a detached HEAD, but have now moved to
	 * a new commit, we want to mention the old commit once more
	 * to remind the user that it might be lost.
	 */
	if (!opts->quiet && !old.path && old.commit && new->commit != old.commit)
		describe_detached_head("Previous HEAD position was", old.commit);

	update_refs_for_switch(opts, &old, new);

	ret = post_checkout_hook(old.commit, new->commit, 1);
	return ret || opts->writeout_error;
}

static int git_checkout_config(const char *var, const char *value, void *cb)
{
	if (!strcmp(var, "diff.ignoresubmodules")) {
		struct checkout_opts *opts = cb;
		handle_ignore_submodules_arg(&opts->diff_options, value);
		return 0;
	}

	if (!prefixcmp(var, "submodule."))
		return parse_submodule_config_option(var, value);

	return git_xmerge_config(var, value, NULL);
}

static int interactive_checkout(const char *revision, const char **pathspec,
				struct checkout_opts *opts)
{
	return run_add_interactive(revision, "--patch=checkout", pathspec);
}

struct tracking_name_data {
	const char *name;
	char *remote;
	int unique;
};

static int check_tracking_name(const char *refname, const unsigned char *sha1,
			       int flags, void *cb_data)
{
	struct tracking_name_data *cb = cb_data;
	const char *slash;

	if (prefixcmp(refname, "refs/remotes/"))
		return 0;
	slash = strchr(refname + 13, '/');
	if (!slash || strcmp(slash + 1, cb->name))
		return 0;
	if (cb->remote) {
		cb->unique = 0;
		return 0;
	}
	cb->remote = xstrdup(refname);
	return 0;
}

static const char *unique_tracking_name(const char *name)
{
	struct tracking_name_data cb_data = { NULL, NULL, 1 };
	cb_data.name = name;
	for_each_ref(check_tracking_name, &cb_data);
	if (cb_data.unique)
		return cb_data.remote;
	free(cb_data.remote);
	return NULL;
}

static int parse_branchname_arg(int argc, const char **argv,
				int dwim_new_local_branch_ok,
				struct branch_info *new,
				struct tree **source_tree,
				unsigned char rev[20],
				const char **new_branch)
{
	int argcount = 0;
	unsigned char branch_rev[20];
	const char *arg;
	int has_dash_dash;

	/*
	 * case 1: git checkout <ref> -- [<paths>]
	 *
	 *   <ref> must be a valid tree, everything after the '--' must be
	 *   a path.
	 *
	 * case 2: git checkout -- [<paths>]
	 *
	 *   everything after the '--' must be paths.
	 *
	 * case 3: git checkout <something> [<paths>]
	 *
	 *   With no paths, if <something> is a commit, that is to
	 *   switch to the branch or detach HEAD at it.  As a special case,
	 *   if <something> is A...B (missing A or B means HEAD but you can
	 *   omit at most one side), and if there is a unique merge base
	 *   between A and B, A...B names that merge base.
	 *
	 *   With no paths, if <something> is _not_ a commit, no -t nor -b
	 *   was given, and there is a tracking branch whose name is
	 *   <something> in one and only one remote, then this is a short-hand
	 *   to fork local <something> from that remote tracking branch.
	 *
	 *   Otherwise <something> shall not be ambiguous.
	 *   - If it's *only* a reference, treat it like case (1).
	 *   - If it's only a path, treat it like case (2).
	 *   - else: fail.
	 *
	 */
	if (!argc)
		return 0;

	if (!strcmp(argv[0], "--"))	/* case (2) */
		return 1;

	arg = argv[0];
	has_dash_dash = (argc > 1) && !strcmp(argv[1], "--");

	if (!strcmp(arg, "-"))
		arg = "@{-1}";

	if (get_sha1_mb(arg, rev)) {
		if (has_dash_dash)          /* case (1) */
			die("invalid reference: %s", arg);
		if (dwim_new_local_branch_ok &&
		    !check_filename(NULL, arg) &&
		    argc == 1) {
			const char *remote = unique_tracking_name(arg);
			if (!remote || get_sha1(remote, rev))
				return argcount;
			*new_branch = arg;
			arg = remote;
			/* DWIMmed to create local branch */
		} else {
			return argcount;
		}
	}

	/* we can't end up being in (2) anymore, eat the argument */
	argcount++;
	argv++;
	argc--;

	new->name = arg;
	setup_branch_path(new);

	if (check_ref_format(new->path) == CHECK_REF_FORMAT_OK &&
	    resolve_ref(new->path, branch_rev, 1, NULL))
		hashcpy(rev, branch_rev);
	else
		new->path = NULL; /* not an existing branch */

	new->commit = lookup_commit_reference_gently(rev, 1);
	if (!new->commit) {
		/* not a commit */
		*source_tree = parse_tree_indirect(rev);
	} else {
		parse_commit(new->commit);
		*source_tree = new->commit->tree;
	}

	if (!*source_tree)                   /* case (1): want a tree */
		die("reference is not a tree: %s", arg);
	if (!has_dash_dash) {/* case (3 -> 1) */
		/*
		 * Do not complain the most common case
		 *	git checkout branch
		 * even if there happen to be a file called 'branch';
		 * it would be extremely annoying.
		 */
		if (argc)
			verify_non_filename(NULL, arg);
	} else {
		argcount++;
		argv++;
		argc--;
	}

	return argcount;
}

int cmd_checkout(int argc, const char **argv, const char *prefix)
{
	struct checkout_opts opts;
	unsigned char rev[20];
	struct branch_info new;
	struct tree *source_tree = NULL;
	char *conflict_style = NULL;
	int patch_mode = 0;
	int dwim_new_local_branch = 1;
	struct option options[] = {
		OPT__QUIET(&opts.quiet, "suppress progress reporting"),
		OPT_STRING('b', NULL, &opts.new_branch, "branch",
			   "create and checkout a new branch"),
		OPT_STRING('B', NULL, &opts.new_branch_force, "branch",
			   "create/reset and checkout a branch"),
		OPT_BOOLEAN('l', NULL, &opts.new_branch_log, "create reflog for new branch"),
		OPT_BOOLEAN(0, "detach", &opts.force_detach, "detach the HEAD at named commit"),
		OPT_SET_INT('t', "track",  &opts.track, "set upstream info for new branch",
			BRANCH_TRACK_EXPLICIT),
		OPT_STRING(0, "orphan", &opts.new_orphan_branch, "new branch", "new unparented branch"),
		OPT_SET_INT('2', "ours", &opts.writeout_stage, "checkout our version for unmerged files",
			    2),
		OPT_SET_INT('3', "theirs", &opts.writeout_stage, "checkout their version for unmerged files",
			    3),
		OPT__FORCE(&opts.force, "force checkout (throw away local modifications)"),
		OPT_BOOLEAN('m', "merge", &opts.merge, "perform a 3-way merge with the new branch"),
		OPT_STRING(0, "conflict", &conflict_style, "style",
			   "conflict style (merge or diff3)"),
		OPT_BOOLEAN('p', "patch", &patch_mode, "select hunks interactively"),
		{ OPTION_BOOLEAN, 0, "guess", &dwim_new_local_branch, NULL,
		  "second guess 'git checkout no-such-branch'",
		  PARSE_OPT_NOARG | PARSE_OPT_HIDDEN },
		OPT_END(),
	};

	memset(&opts, 0, sizeof(opts));
	memset(&new, 0, sizeof(new));

	gitmodules_config();
	git_config(git_checkout_config, &opts);

	opts.track = BRANCH_TRACK_UNSPECIFIED;

	argc = parse_options(argc, argv, prefix, options, checkout_usage,
			     PARSE_OPT_KEEP_DASHDASH);

	/* we can assume from now on new_branch = !new_branch_force */
	if (opts.new_branch && opts.new_branch_force)
		die("-B cannot be used with -b");

	/* copy -B over to -b, so that we can just check the latter */
	if (opts.new_branch_force)
		opts.new_branch = opts.new_branch_force;

	if (patch_mode && (opts.track > 0 || opts.new_branch
			   || opts.new_branch_log || opts.merge || opts.force
			   || opts.force_detach))
		die ("--patch is incompatible with all other options");

	if (opts.force_detach && (opts.new_branch || opts.new_orphan_branch))
		die("--detach cannot be used with -b/-B/--orphan");
	if (opts.force_detach && 0 < opts.track)
		die("--detach cannot be used with -t");

	/* --track without -b should DWIM */
	if (0 < opts.track && !opts.new_branch) {
		const char *argv0 = argv[0];
		if (!argc || !strcmp(argv0, "--"))
			die ("--track needs a branch name");
		if (!prefixcmp(argv0, "refs/"))
			argv0 += 5;
		if (!prefixcmp(argv0, "remotes/"))
			argv0 += 8;
		argv0 = strchr(argv0, '/');
		if (!argv0 || !argv0[1])
			die ("Missing branch name; try -b");
		opts.new_branch = argv0 + 1;
	}

	if (opts.new_orphan_branch) {
		if (opts.new_branch)
			die("--orphan and -b|-B are mutually exclusive");
		if (opts.track > 0)
			die("--orphan cannot be used with -t");
		opts.new_branch = opts.new_orphan_branch;
	}

	if (conflict_style) {
		opts.merge = 1; /* implied */
		git_xmerge_config("merge.conflictstyle", conflict_style, NULL);
	}

	if (opts.force && opts.merge)
		die("git checkout: -f and -m are incompatible");

	/*
	 * Extract branch name from command line arguments, so
	 * all that is left is pathspecs.
	 *
	 * Handle
	 *
<<<<<<< HEAD
	 * case 3: git checkout <something> [<paths>]
	 *
	 *   With no paths, if <something> is a commit, that is to
	 *   switch to the branch or detach HEAD at it.  As a special case,
	 *   if <something> is A...B (missing A or B means HEAD but you can
	 *   omit at most one side), and if there is a unique merge base
	 *   between A and B, A...B names that merge base.
	 *
	 *   With no paths, if <something> is _not_ a commit, no -t nor -b
	 *   was given, and there is a remote-tracking branch whose name is
	 *   <something> in one and only one remote, then this is a short-hand
	 *   to fork local <something> from that remote-tracking branch.
	 *
	 *   Otherwise <something> shall not be ambiguous.
	 *   - If it's *only* a reference, treat it like case (1).
	 *   - If it's only a path, treat it like case (2).
	 *   - else: fail.
=======
	 *  1) git checkout <tree> -- [<paths>]
	 *  2) git checkout -- [<paths>]
	 *  3) git checkout <something> [<paths>]
>>>>>>> 6c74ce8c
	 *
	 * including "last branch" syntax and DWIM-ery for names of
	 * remote branches, erroring out for invalid or ambiguous cases.
	 */
	if (argc) {
		int dwim_ok =
			!patch_mode &&
			dwim_new_local_branch &&
			opts.track == BRANCH_TRACK_UNSPECIFIED &&
			!opts.new_branch;
		int n = parse_branchname_arg(argc, argv, dwim_ok,
				&new, &source_tree, rev, &opts.new_branch);
		argv += n;
		argc -= n;
	}

	if (opts.track == BRANCH_TRACK_UNSPECIFIED)
		opts.track = git_branch_track;

	if (argc) {
		const char **pathspec = get_pathspec(prefix, argv);

		if (!pathspec)
			die("invalid path specification");

		if (patch_mode)
			return interactive_checkout(new.name, pathspec, &opts);

		/* Checkout paths */
		if (opts.new_branch) {
			if (argc == 1) {
				die("git checkout: updating paths is incompatible with switching branches.\nDid you intend to checkout '%s' which can not be resolved as commit?", argv[0]);
			} else {
				die("git checkout: updating paths is incompatible with switching branches.");
			}
		}

		if (opts.force_detach)
			die("git checkout: --detach does not take a path argument");

		if (1 < !!opts.writeout_stage + !!opts.force + !!opts.merge)
			die("git checkout: --ours/--theirs, --force and --merge are incompatible when\nchecking out of the index.");

		return checkout_paths(source_tree, pathspec, &opts);
	}

	if (patch_mode)
		return interactive_checkout(new.name, NULL, &opts);

	if (opts.new_branch) {
		struct strbuf buf = STRBUF_INIT;
		if (strbuf_check_branch_ref(&buf, opts.new_branch))
			die("git checkout: we do not like '%s' as a branch name.",
			    opts.new_branch);
		if (!get_sha1(buf.buf, rev)) {
			opts.branch_exists = 1;
			if (!opts.new_branch_force)
				die("git checkout: branch %s already exists",
				    opts.new_branch);
		}
		strbuf_release(&buf);
	}

	if (new.name && !new.commit) {
		die("Cannot switch branch to a non-commit.");
	}
	if (opts.writeout_stage)
		die("--ours/--theirs is incompatible with switching branches.");

	return switch_branches(&opts, &new);
}<|MERGE_RESOLUTION|>--- conflicted
+++ resolved
@@ -712,7 +712,7 @@
 	 *   With no paths, if <something> is _not_ a commit, no -t nor -b
 	 *   was given, and there is a tracking branch whose name is
 	 *   <something> in one and only one remote, then this is a short-hand
-	 *   to fork local <something> from that remote tracking branch.
+	 *   to fork local <something> from that remote-tracking branch.
 	 *
 	 *   Otherwise <something> shall not be ambiguous.
 	 *   - If it's *only* a reference, treat it like case (1).
@@ -893,29 +893,9 @@
 	 *
 	 * Handle
 	 *
-<<<<<<< HEAD
-	 * case 3: git checkout <something> [<paths>]
-	 *
-	 *   With no paths, if <something> is a commit, that is to
-	 *   switch to the branch or detach HEAD at it.  As a special case,
-	 *   if <something> is A...B (missing A or B means HEAD but you can
-	 *   omit at most one side), and if there is a unique merge base
-	 *   between A and B, A...B names that merge base.
-	 *
-	 *   With no paths, if <something> is _not_ a commit, no -t nor -b
-	 *   was given, and there is a remote-tracking branch whose name is
-	 *   <something> in one and only one remote, then this is a short-hand
-	 *   to fork local <something> from that remote-tracking branch.
-	 *
-	 *   Otherwise <something> shall not be ambiguous.
-	 *   - If it's *only* a reference, treat it like case (1).
-	 *   - If it's only a path, treat it like case (2).
-	 *   - else: fail.
-=======
 	 *  1) git checkout <tree> -- [<paths>]
 	 *  2) git checkout -- [<paths>]
 	 *  3) git checkout <something> [<paths>]
->>>>>>> 6c74ce8c
 	 *
 	 * including "last branch" syntax and DWIM-ery for names of
 	 * remote branches, erroring out for invalid or ambiguous cases.
