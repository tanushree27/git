--- conflicted
+++ resolved
@@ -1976,13 +1976,6 @@
 					next;
 				}
 			}
-<<<<<<< HEAD
-			elsif ($line =~ /^s/) {
-				unless ($other =~ /s/) {
-					error_msg __("Sorry, cannot split this hunk\n");
-					next;
-				}
-=======
 			elsif ($line =~ /^l/) {
 				unless ($other =~ /l/) {
 					error_msg __("Cannot select line by line\n");
@@ -1995,8 +1988,11 @@
 					next;
 				}
 			}
-			elsif ($other =~ /s/ && $line =~ /^s/) {
->>>>>>> 4d94ad8b
+			elsif ($line =~ /^s/) {
+				unless ($other =~ /s/) {
+					error_msg __("Sorry, cannot split this hunk\n");
+					next;
+				}
 				my @split = split_hunk($hunk[$ix]{TEXT}, $hunk[$ix]{DISPLAY});
 				if (1 < @split) {
 					print colored $header_color, sprintf(
