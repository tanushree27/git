--- conflicted
+++ resolved
@@ -13,11 +13,8 @@
 int advice_resolve_conflict = 1;
 int advice_implicit_identity = 1;
 int advice_detached_head = 1;
-<<<<<<< HEAD
 int advice_set_upstream_failure = 1;
-=======
 int advice_object_name_warning = 1;
->>>>>>> 798c35fc
 
 static struct {
 	const char *name;
@@ -36,11 +33,8 @@
 	{ "resolveconflict", &advice_resolve_conflict },
 	{ "implicitidentity", &advice_implicit_identity },
 	{ "detachedhead", &advice_detached_head },
-<<<<<<< HEAD
 	{ "setupstreamfailure", &advice_set_upstream_failure },
-=======
 	{ "object_name_warning", &advice_object_name_warning },
->>>>>>> 798c35fc
 
 	/* make this an alias for backward compatibility */
 	{ "pushnonfastforward", &advice_push_update_rejected }
