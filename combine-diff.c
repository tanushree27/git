#include "cache.h"
#include "commit.h"
#include "blob.h"
#include "diff.h"
#include "diffcore.h"
#include "quote.h"
#include "xdiff-interface.h"
#include "xdiff/xmacros.h"
#include "log-tree.h"
#include "refs.h"
#include "userdiff.h"
#include "sha1-array.h"
#include "revision.h"

static struct combine_diff_path *intersect_paths(struct combine_diff_path *curr, int n, int num_parent)
{
	struct diff_queue_struct *q = &diff_queued_diff;
	struct combine_diff_path *p, **tail = &curr;
	int i, cmp;

	if (!n) {
		for (i = 0; i < q->nr; i++) {
			int len;
			const char *path;
			if (diff_unmodified_pair(q->queue[i]))
				continue;
			path = q->queue[i]->two->path;
			len = strlen(path);
			p = xmalloc(combine_diff_path_size(num_parent, len));
			p->path = (char *) &(p->parent[num_parent]);
			memcpy(p->path, path, len);
			p->path[len] = 0;
			p->next = NULL;
			memset(p->parent, 0,
			       sizeof(p->parent[0]) * num_parent);

			hashcpy(p->sha1, q->queue[i]->two->sha1);
			p->mode = q->queue[i]->two->mode;
			hashcpy(p->parent[n].sha1, q->queue[i]->one->sha1);
			p->parent[n].mode = q->queue[i]->one->mode;
			p->parent[n].status = q->queue[i]->status;
			*tail = p;
			tail = &p->next;
		}
		return curr;
	}

	/*
	 * paths in curr (linked list) and q->queue[] (array) are
	 * both sorted in the tree order.
	 */
	i = 0;
	while ((p = *tail) != NULL) {
		cmp = ((i >= q->nr)
		       ? -1 : strcmp(p->path, q->queue[i]->two->path));

		if (cmp < 0) {
			/* p->path not in q->queue[]; drop it */
			*tail = p->next;
			free(p);
			continue;
		}

		if (cmp > 0) {
			/* q->queue[i] not in p->path; skip it */
			i++;
			continue;
		}

		hashcpy(p->parent[n].sha1, q->queue[i]->one->sha1);
		p->parent[n].mode = q->queue[i]->one->mode;
		p->parent[n].status = q->queue[i]->status;

		tail = &p->next;
		i++;
	}
	return curr;
}

/* Lines lost from parent */
struct lline {
	struct lline *next, *prev;
	int len;
	unsigned long parent_map;
	char line[FLEX_ARRAY];
};

/* Lines lost from current parent (before coalescing) */
struct plost {
	struct lline *lost_head, *lost_tail;
	int len;
};

/* Lines surviving in the merge result */
struct sline {
	/* Accumulated and coalesced lost lines */
	struct lline *lost;
	int lenlost;
	struct plost plost;
	char *bol;
	int len;
	/* bit 0 up to (N-1) are on if the parent has this line (i.e.
	 * we did not change it).
	 * bit N is used for "interesting" lines, including context.
	 * bit (N+1) is used for "do not show deletion before this".
	 */
	unsigned long flag;
	unsigned long *p_lno;
};

static int match_string_spaces(const char *line1, int len1,
			       const char *line2, int len2,
			       long flags)
{
	if (flags & XDF_WHITESPACE_FLAGS) {
		for (; len1 > 0 && XDL_ISSPACE(line1[len1 - 1]); len1--);
		for (; len2 > 0 && XDL_ISSPACE(line2[len2 - 1]); len2--);
	}

	if (!(flags & (XDF_IGNORE_WHITESPACE | XDF_IGNORE_WHITESPACE_CHANGE)))
		return (len1 == len2 && !memcmp(line1, line2, len1));

	while (len1 > 0 && len2 > 0) {
		len1--;
		len2--;
		if (XDL_ISSPACE(line1[len1]) || XDL_ISSPACE(line2[len2])) {
			if ((flags & XDF_IGNORE_WHITESPACE_CHANGE) &&
			    (!XDL_ISSPACE(line1[len1]) || !XDL_ISSPACE(line2[len2])))
				return 0;

			for (; len1 > 0 && XDL_ISSPACE(line1[len1]); len1--);
			for (; len2 > 0 && XDL_ISSPACE(line2[len2]); len2--);
		}
		if (line1[len1] != line2[len2])
			return 0;
	}

	if (flags & XDF_IGNORE_WHITESPACE) {
		/* Consume remaining spaces */
		for (; len1 > 0 && XDL_ISSPACE(line1[len1 - 1]); len1--);
		for (; len2 > 0 && XDL_ISSPACE(line2[len2 - 1]); len2--);
	}

	/* We matched full line1 and line2 */
	if (!len1 && !len2)
		return 1;

	return 0;
}

enum coalesce_direction { MATCH, BASE, NEW };

/* Coalesce new lines into base by finding LCS */
static struct lline *coalesce_lines(struct lline *base, int *lenbase,
				    struct lline *new, int lennew,
				    unsigned long parent, long flags)
{
	int **lcs;
	enum coalesce_direction **directions;
	struct lline *baseend, *newend = NULL;
	int i, j, origbaselen = *lenbase;

	if (new == NULL)
		return base;

	if (base == NULL) {
		*lenbase = lennew;
		return new;
	}

	/*
	 * Coalesce new lines into base by finding the LCS
	 * - Create the table to run dynamic programming
	 * - Compute the LCS
	 * - Then reverse read the direction structure:
	 *   - If we have MATCH, assign parent to base flag, and consume
	 *   both baseend and newend
	 *   - Else if we have BASE, consume baseend
	 *   - Else if we have NEW, insert newend lline into base and
	 *   consume newend
	 */
	lcs = xcalloc(origbaselen + 1, sizeof(int*));
	directions = xcalloc(origbaselen + 1, sizeof(enum coalesce_direction*));
	for (i = 0; i < origbaselen + 1; i++) {
		lcs[i] = xcalloc(lennew + 1, sizeof(int));
		directions[i] = xcalloc(lennew + 1, sizeof(enum coalesce_direction));
		directions[i][0] = BASE;
	}
	for (j = 1; j < lennew + 1; j++)
		directions[0][j] = NEW;

	for (i = 1, baseend = base; i < origbaselen + 1; i++) {
		for (j = 1, newend = new; j < lennew + 1; j++) {
			if (match_string_spaces(baseend->line, baseend->len,
						newend->line, newend->len, flags)) {
				lcs[i][j] = lcs[i - 1][j - 1] + 1;
				directions[i][j] = MATCH;
			} else if (lcs[i][j - 1] >= lcs[i - 1][j]) {
				lcs[i][j] = lcs[i][j - 1];
				directions[i][j] = NEW;
			} else {
				lcs[i][j] = lcs[i - 1][j];
				directions[i][j] = BASE;
			}
			if (newend->next)
				newend = newend->next;
		}
		if (baseend->next)
			baseend = baseend->next;
	}

	for (i = 0; i < origbaselen + 1; i++)
		free(lcs[i]);
	free(lcs);

	/* At this point, baseend and newend point to the end of each lists */
	i--;
	j--;
	while (i != 0 || j != 0) {
		if (directions[i][j] == MATCH) {
			baseend->parent_map |= 1<<parent;
			baseend = baseend->prev;
			newend = newend->prev;
			i--;
			j--;
		} else if (directions[i][j] == NEW) {
			struct lline *lline;

			lline = newend;
			/* Remove lline from new list and update newend */
			if (lline->prev)
				lline->prev->next = lline->next;
			else
				new = lline->next;
			if (lline->next)
				lline->next->prev = lline->prev;

			newend = lline->prev;
			j--;

			/* Add lline to base list */
			if (baseend) {
				lline->next = baseend->next;
				lline->prev = baseend;
				if (lline->prev)
					lline->prev->next = lline;
			}
			else {
				lline->next = base;
				base = lline;
			}
			(*lenbase)++;

			if (lline->next)
				lline->next->prev = lline;

		} else {
			baseend = baseend->prev;
			i--;
		}
	}

	newend = new;
	while (newend) {
		struct lline *lline = newend;
		newend = newend->next;
		free(lline);
	}

	for (i = 0; i < origbaselen + 1; i++)
		free(directions[i]);
	free(directions);

	return base;
}

static char *grab_blob(const unsigned char *sha1, unsigned int mode,
		       unsigned long *size, struct userdiff_driver *textconv,
		       const char *path)
{
	char *blob;
	enum object_type type;

	if (S_ISGITLINK(mode)) {
		blob = xmalloc(100);
		*size = snprintf(blob, 100,
				 "Subproject commit %s\n", sha1_to_hex(sha1));
	} else if (is_null_sha1(sha1)) {
		/* deleted blob */
		*size = 0;
		return xcalloc(1, 1);
	} else if (textconv) {
		struct diff_filespec *df = alloc_filespec(path);
		fill_filespec(df, sha1, 1, mode);
		*size = fill_textconv(textconv, df, &blob);
		free_filespec(df);
	} else {
		blob = read_sha1_file(sha1, &type, size);
		if (type != OBJ_BLOB)
			die("object '%s' is not a blob!", sha1_to_hex(sha1));
	}
	return blob;
}

static void append_lost(struct sline *sline, int n, const char *line, int len)
{
	struct lline *lline;
	unsigned long this_mask = (1UL<<n);
	if (line[len-1] == '\n')
		len--;

	lline = xmalloc(sizeof(*lline) + len + 1);
	lline->len = len;
	lline->next = NULL;
	lline->prev = sline->plost.lost_tail;
	if (lline->prev)
		lline->prev->next = lline;
	else
		sline->plost.lost_head = lline;
	sline->plost.lost_tail = lline;
	sline->plost.len++;
	lline->parent_map = this_mask;
	memcpy(lline->line, line, len);
	lline->line[len] = 0;
}

struct combine_diff_state {
	unsigned int lno;
	int ob, on, nb, nn;
	unsigned long nmask;
	int num_parent;
	int n;
	struct sline *sline;
	struct sline *lost_bucket;
};

static void consume_line(void *state_, char *line, unsigned long len)
{
	struct combine_diff_state *state = state_;
	if (5 < len && !memcmp("@@ -", line, 4)) {
		if (parse_hunk_header(line, len,
				      &state->ob, &state->on,
				      &state->nb, &state->nn))
			return;
		state->lno = state->nb;
		if (state->nn == 0) {
			/* @@ -X,Y +N,0 @@ removed Y lines
			 * that would have come *after* line N
			 * in the result.  Our lost buckets hang
			 * to the line after the removed lines,
			 *
			 * Note that this is correct even when N == 0,
			 * in which case the hunk removes the first
			 * line in the file.
			 */
			state->lost_bucket = &state->sline[state->nb];
			if (!state->nb)
				state->nb = 1;
		} else {
			state->lost_bucket = &state->sline[state->nb-1];
		}
		if (!state->sline[state->nb-1].p_lno)
			state->sline[state->nb-1].p_lno =
				xcalloc(state->num_parent,
					sizeof(unsigned long));
		state->sline[state->nb-1].p_lno[state->n] = state->ob;
		return;
	}
	if (!state->lost_bucket)
		return; /* not in any hunk yet */
	switch (line[0]) {
	case '-':
		append_lost(state->lost_bucket, state->n, line+1, len-1);
		break;
	case '+':
		state->sline[state->lno-1].flag |= state->nmask;
		state->lno++;
		break;
	}
}

static void combine_diff(const unsigned char *parent, unsigned int mode,
			 mmfile_t *result_file,
			 struct sline *sline, unsigned int cnt, int n,
			 int num_parent, int result_deleted,
			 struct userdiff_driver *textconv,
			 const char *path, long flags)
{
	unsigned int p_lno, lno;
	unsigned long nmask = (1UL << n);
	xpparam_t xpp;
	xdemitconf_t xecfg;
	mmfile_t parent_file;
	struct combine_diff_state state;
	unsigned long sz;

	if (result_deleted)
		return; /* result deleted */

	parent_file.ptr = grab_blob(parent, mode, &sz, textconv, path);
	parent_file.size = sz;
	memset(&xpp, 0, sizeof(xpp));
	xpp.flags = flags;
	memset(&xecfg, 0, sizeof(xecfg));
	memset(&state, 0, sizeof(state));
	state.nmask = nmask;
	state.sline = sline;
	state.lno = 1;
	state.num_parent = num_parent;
	state.n = n;

	xdi_diff_outf(&parent_file, result_file, consume_line, &state,
		      &xpp, &xecfg);
	free(parent_file.ptr);

	/* Assign line numbers for this parent.
	 *
	 * sline[lno].p_lno[n] records the first line number
	 * (counting from 1) for parent N if the final hunk display
	 * started by showing sline[lno] (possibly showing the lost
	 * lines attached to it first).
	 */
	for (lno = 0,  p_lno = 1; lno <= cnt; lno++) {
		struct lline *ll;
		sline[lno].p_lno[n] = p_lno;

		/* Coalesce new lines */
		if (sline[lno].plost.lost_head) {
			struct sline *sl = &sline[lno];
			sl->lost = coalesce_lines(sl->lost, &sl->lenlost,
						  sl->plost.lost_head,
						  sl->plost.len, n, flags);
			sl->plost.lost_head = sl->plost.lost_tail = NULL;
			sl->plost.len = 0;
		}

		/* How many lines would this sline advance the p_lno? */
		ll = sline[lno].lost;
		while (ll) {
			if (ll->parent_map & nmask)
				p_lno++; /* '-' means parent had it */
			ll = ll->next;
		}
		if (lno < cnt && !(sline[lno].flag & nmask))
			p_lno++; /* no '+' means parent had it */
	}
	sline[lno].p_lno[n] = p_lno; /* trailer */
}

static unsigned long context = 3;
static char combine_marker = '@';

static int interesting(struct sline *sline, unsigned long all_mask)
{
	/* If some parents lost lines here, or if we have added to
	 * some parent, it is interesting.
	 */
	return ((sline->flag & all_mask) || sline->lost);
}

static unsigned long adjust_hunk_tail(struct sline *sline,
				      unsigned long all_mask,
				      unsigned long hunk_begin,
				      unsigned long i)
{
	/* i points at the first uninteresting line.  If the last line
	 * of the hunk was interesting only because it has some
	 * deletion, then it is not all that interesting for the
	 * purpose of giving trailing context lines.  This is because
	 * we output '-' line and then unmodified sline[i-1] itself in
	 * that case which gives us one extra context line.
	 */
	if ((hunk_begin + 1 <= i) && !(sline[i-1].flag & all_mask))
		i--;
	return i;
}

static unsigned long find_next(struct sline *sline,
			       unsigned long mark,
			       unsigned long i,
			       unsigned long cnt,
			       int look_for_uninteresting)
{
	/* We have examined up to i-1 and are about to look at i.
	 * Find next interesting or uninteresting line.  Here,
	 * "interesting" does not mean interesting(), but marked by
	 * the give_context() function below (i.e. it includes context
	 * lines that are not interesting to interesting() function
	 * that are surrounded by interesting() ones.
	 */
	while (i <= cnt)
		if (look_for_uninteresting
		    ? !(sline[i].flag & mark)
		    : (sline[i].flag & mark))
			return i;
		else
			i++;
	return i;
}

static int give_context(struct sline *sline, unsigned long cnt, int num_parent)
{
	unsigned long all_mask = (1UL<<num_parent) - 1;
	unsigned long mark = (1UL<<num_parent);
	unsigned long no_pre_delete = (2UL<<num_parent);
	unsigned long i;

	/* Two groups of interesting lines may have a short gap of
	 * uninteresting lines.  Connect such groups to give them a
	 * bit of context.
	 *
	 * We first start from what the interesting() function says,
	 * and mark them with "mark", and paint context lines with the
	 * mark.  So interesting() would still say false for such context
	 * lines but they are treated as "interesting" in the end.
	 */
	i = find_next(sline, mark, 0, cnt, 0);
	if (cnt < i)
		return 0;

	while (i <= cnt) {
		unsigned long j = (context < i) ? (i - context) : 0;
		unsigned long k;

		/* Paint a few lines before the first interesting line. */
		while (j < i) {
			if (!(sline[j].flag & mark))
				sline[j].flag |= no_pre_delete;
			sline[j++].flag |= mark;
		}

	again:
		/* we know up to i is to be included.  where does the
		 * next uninteresting one start?
		 */
		j = find_next(sline, mark, i, cnt, 1);
		if (cnt < j)
			break; /* the rest are all interesting */

		/* lookahead context lines */
		k = find_next(sline, mark, j, cnt, 0);
		j = adjust_hunk_tail(sline, all_mask, i, j);

		if (k < j + context) {
			/* k is interesting and [j,k) are not, but
			 * paint them interesting because the gap is small.
			 */
			while (j < k)
				sline[j++].flag |= mark;
			i = k;
			goto again;
		}

		/* j is the first uninteresting line and there is
		 * no overlap beyond it within context lines.  Paint
		 * the trailing edge a bit.
		 */
		i = k;
		k = (j + context < cnt+1) ? j + context : cnt+1;
		while (j < k)
			sline[j++].flag |= mark;
	}
	return 1;
}

static int make_hunks(struct sline *sline, unsigned long cnt,
		       int num_parent, int dense)
{
	unsigned long all_mask = (1UL<<num_parent) - 1;
	unsigned long mark = (1UL<<num_parent);
	unsigned long i;
	int has_interesting = 0;

	for (i = 0; i <= cnt; i++) {
		if (interesting(&sline[i], all_mask))
			sline[i].flag |= mark;
		else
			sline[i].flag &= ~mark;
	}
	if (!dense)
		return give_context(sline, cnt, num_parent);

	/* Look at each hunk, and if we have changes from only one
	 * parent, or the changes are the same from all but one
	 * parent, mark that uninteresting.
	 */
	i = 0;
	while (i <= cnt) {
		unsigned long j, hunk_begin, hunk_end;
		unsigned long same_diff;
		while (i <= cnt && !(sline[i].flag & mark))
			i++;
		if (cnt < i)
			break; /* No more interesting hunks */
		hunk_begin = i;
		for (j = i + 1; j <= cnt; j++) {
			if (!(sline[j].flag & mark)) {
				/* Look beyond the end to see if there
				 * is an interesting line after this
				 * hunk within context span.
				 */
				unsigned long la; /* lookahead */
				int contin = 0;
				la = adjust_hunk_tail(sline, all_mask,
						     hunk_begin, j);
				la = (la + context < cnt + 1) ?
					(la + context) : cnt + 1;
				while (la && j <= --la) {
					if (sline[la].flag & mark) {
						contin = 1;
						break;
					}
				}
				if (!contin)
					break;
				j = la;
			}
		}
		hunk_end = j;

		/* [i..hunk_end) are interesting.  Now is it really
		 * interesting?  We check if there are only two versions
		 * and the result matches one of them.  That is, we look
		 * at:
		 *   (+) line, which records lines added to which parents;
		 *       this line appears in the result.
		 *   (-) line, which records from what parents the line
		 *       was removed; this line does not appear in the result.
		 * then check the set of parents the result has difference
		 * from, from all lines.  If there are lines that has
		 * different set of parents that the result has differences
		 * from, that means we have more than two versions.
		 *
		 * Even when we have only two versions, if the result does
		 * not match any of the parents, the it should be considered
		 * interesting.  In such a case, we would have all '+' line.
		 * After passing the above "two versions" test, that would
		 * appear as "the same set of parents" to be "all parents".
		 */
		same_diff = 0;
		has_interesting = 0;
		for (j = i; j < hunk_end && !has_interesting; j++) {
			unsigned long this_diff = sline[j].flag & all_mask;
			struct lline *ll = sline[j].lost;
			if (this_diff) {
				/* This has some changes.  Is it the
				 * same as others?
				 */
				if (!same_diff)
					same_diff = this_diff;
				else if (same_diff != this_diff) {
					has_interesting = 1;
					break;
				}
			}
			while (ll && !has_interesting) {
				/* Lost this line from these parents;
				 * who are they?  Are they the same?
				 */
				this_diff = ll->parent_map;
				if (!same_diff)
					same_diff = this_diff;
				else if (same_diff != this_diff) {
					has_interesting = 1;
				}
				ll = ll->next;
			}
		}

		if (!has_interesting && same_diff != all_mask) {
			/* This hunk is not that interesting after all */
			for (j = hunk_begin; j < hunk_end; j++)
				sline[j].flag &= ~mark;
		}
		i = hunk_end;
	}

	has_interesting = give_context(sline, cnt, num_parent);
	return has_interesting;
}

static void show_parent_lno(struct sline *sline, unsigned long l0, unsigned long l1, int n, unsigned long null_context)
{
	l0 = sline[l0].p_lno[n];
	l1 = sline[l1].p_lno[n];
	printf(" -%lu,%lu", l0, l1-l0-null_context);
}

static int hunk_comment_line(const char *bol)
{
	int ch;

	if (!bol)
		return 0;
	ch = *bol & 0xff;
	return (isalpha(ch) || ch == '_' || ch == '$');
}

static void show_line_to_eol(const char *line, int len, const char *reset)
{
	int saw_cr_at_eol = 0;
	if (len < 0)
		len = strlen(line);
	saw_cr_at_eol = (len && line[len-1] == '\r');

	printf("%.*s%s%s\n", len - saw_cr_at_eol, line,
	       reset,
	       saw_cr_at_eol ? "\r" : "");
}

static void dump_sline(struct sline *sline, const char *line_prefix,
		       unsigned long cnt, int num_parent,
		       int use_color, int result_deleted)
{
	unsigned long mark = (1UL<<num_parent);
	unsigned long no_pre_delete = (2UL<<num_parent);
	int i;
	unsigned long lno = 0;
	const char *c_frag = diff_get_color(use_color, DIFF_FRAGINFO);
	const char *c_func = diff_get_color(use_color, DIFF_FUNCINFO);
	const char *c_new = diff_get_color(use_color, DIFF_FILE_NEW);
	const char *c_old = diff_get_color(use_color, DIFF_FILE_OLD);
	const char *c_plain = diff_get_color(use_color, DIFF_PLAIN);
	const char *c_reset = diff_get_color(use_color, DIFF_RESET);

	if (result_deleted)
		return; /* result deleted */

	while (1) {
		unsigned long hunk_end;
		unsigned long rlines;
		const char *hunk_comment = NULL;
		unsigned long null_context = 0;

		while (lno <= cnt && !(sline[lno].flag & mark)) {
			if (hunk_comment_line(sline[lno].bol))
				hunk_comment = sline[lno].bol;
			lno++;
		}
		if (cnt < lno)
			break;
		else {
			for (hunk_end = lno + 1; hunk_end <= cnt; hunk_end++)
				if (!(sline[hunk_end].flag & mark))
					break;
		}
		rlines = hunk_end - lno;
		if (cnt < hunk_end)
			rlines--; /* pointing at the last delete hunk */

		if (!context) {
			/*
			 * Even when running with --unified=0, all
			 * lines in the hunk needs to be processed in
			 * the loop below in order to show the
			 * deletion recorded in lost_head.  However,
			 * we do not want to show the resulting line
			 * with all blank context markers in such a
			 * case.  Compensate.
			 */
			unsigned long j;
			for (j = lno; j < hunk_end; j++)
				if (!(sline[j].flag & (mark-1)))
					null_context++;
			rlines -= null_context;
		}

		printf("%s%s", line_prefix, c_frag);
		for (i = 0; i <= num_parent; i++) putchar(combine_marker);
		for (i = 0; i < num_parent; i++)
			show_parent_lno(sline, lno, hunk_end, i, null_context);
		printf(" +%lu,%lu ", lno+1, rlines);
		for (i = 0; i <= num_parent; i++) putchar(combine_marker);

		if (hunk_comment) {
			int comment_end = 0;
			for (i = 0; i < 40; i++) {
				int ch = hunk_comment[i] & 0xff;
				if (!ch || ch == '\n')
					break;
				if (!isspace(ch))
				    comment_end = i;
			}
			if (comment_end)
				printf("%s%s %s%s", c_reset,
						    c_plain, c_reset,
						    c_func);
			for (i = 0; i < comment_end; i++)
				putchar(hunk_comment[i]);
		}

		printf("%s\n", c_reset);
		while (lno < hunk_end) {
			struct lline *ll;
			int j;
			unsigned long p_mask;
			struct sline *sl = &sline[lno++];
			ll = (sl->flag & no_pre_delete) ? NULL : sl->lost;
			while (ll) {
				printf("%s%s", line_prefix, c_old);
				for (j = 0; j < num_parent; j++) {
					if (ll->parent_map & (1UL<<j))
						putchar('-');
					else
						putchar(' ');
				}
				show_line_to_eol(ll->line, -1, c_reset);
				ll = ll->next;
			}
			if (cnt < lno)
				break;
			p_mask = 1;
			fputs(line_prefix, stdout);
			if (!(sl->flag & (mark-1))) {
				/*
				 * This sline was here to hang the
				 * lost lines in front of it.
				 */
				if (!context)
					continue;
				fputs(c_plain, stdout);
			}
			else
				fputs(c_new, stdout);
			for (j = 0; j < num_parent; j++) {
				if (p_mask & sl->flag)
					putchar('+');
				else
					putchar(' ');
				p_mask <<= 1;
			}
			show_line_to_eol(sl->bol, sl->len, c_reset);
		}
	}
}

static void reuse_combine_diff(struct sline *sline, unsigned long cnt,
			       int i, int j)
{
	/* We have already examined parent j and we know parent i
	 * and parent j are the same, so reuse the combined result
	 * of parent j for parent i.
	 */
	unsigned long lno, imask, jmask;
	imask = (1UL<<i);
	jmask = (1UL<<j);

	for (lno = 0; lno <= cnt; lno++) {
		struct lline *ll = sline->lost;
		sline->p_lno[i] = sline->p_lno[j];
		while (ll) {
			if (ll->parent_map & jmask)
				ll->parent_map |= imask;
			ll = ll->next;
		}
		if (sline->flag & jmask)
			sline->flag |= imask;
		sline++;
	}
	/* the overall size of the file (sline[cnt]) */
	sline->p_lno[i] = sline->p_lno[j];
}

static void dump_quoted_path(const char *head,
			     const char *prefix,
			     const char *path,
			     const char *line_prefix,
			     const char *c_meta, const char *c_reset)
{
	static struct strbuf buf = STRBUF_INIT;

	strbuf_reset(&buf);
	strbuf_addstr(&buf, line_prefix);
	strbuf_addstr(&buf, c_meta);
	strbuf_addstr(&buf, head);
	quote_two_c_style(&buf, prefix, path, 0);
	strbuf_addstr(&buf, c_reset);
	puts(buf.buf);
}

static void show_combined_header(struct combine_diff_path *elem,
				 int num_parent,
				 int dense,
				 struct rev_info *rev,
				 const char *line_prefix,
				 int mode_differs,
				 int show_file_header)
{
	struct diff_options *opt = &rev->diffopt;
	int abbrev = DIFF_OPT_TST(opt, FULL_INDEX) ? 40 : DEFAULT_ABBREV;
	const char *a_prefix = opt->a_prefix ? opt->a_prefix : "a/";
	const char *b_prefix = opt->b_prefix ? opt->b_prefix : "b/";
	const char *c_meta = diff_get_color_opt(opt, DIFF_METAINFO);
	const char *c_reset = diff_get_color_opt(opt, DIFF_RESET);
	const char *abb;
	int added = 0;
	int deleted = 0;
	int i;

	if (rev->loginfo && !rev->no_commit_id)
		show_log(rev);

	dump_quoted_path(dense ? "diff --cc " : "diff --combined ",
			 "", elem->path, line_prefix, c_meta, c_reset);
	printf("%s%sindex ", line_prefix, c_meta);
	for (i = 0; i < num_parent; i++) {
		abb = find_unique_abbrev(elem->parent[i].sha1,
					 abbrev);
		printf("%s%s", i ? "," : "", abb);
	}
	abb = find_unique_abbrev(elem->sha1, abbrev);
	printf("..%s%s\n", abb, c_reset);

	if (mode_differs) {
		deleted = !elem->mode;

		/* We say it was added if nobody had it */
		added = !deleted;
		for (i = 0; added && i < num_parent; i++)
			if (elem->parent[i].status !=
			    DIFF_STATUS_ADDED)
				added = 0;
		if (added)
			printf("%s%snew file mode %06o",
			       line_prefix, c_meta, elem->mode);
		else {
			if (deleted)
				printf("%s%sdeleted file ",
				       line_prefix, c_meta);
			printf("mode ");
			for (i = 0; i < num_parent; i++) {
				printf("%s%06o", i ? "," : "",
				       elem->parent[i].mode);
			}
			if (elem->mode)
				printf("..%06o", elem->mode);
		}
		printf("%s\n", c_reset);
	}

	if (!show_file_header)
		return;

	if (added)
		dump_quoted_path("--- ", "", "/dev/null",
				 line_prefix, c_meta, c_reset);
	else
		dump_quoted_path("--- ", a_prefix, elem->path,
				 line_prefix, c_meta, c_reset);
	if (deleted)
		dump_quoted_path("+++ ", "", "/dev/null",
				 line_prefix, c_meta, c_reset);
	else
		dump_quoted_path("+++ ", b_prefix, elem->path,
				 line_prefix, c_meta, c_reset);
}

static void show_patch_diff(struct combine_diff_path *elem, int num_parent,
			    int dense, int working_tree_file,
			    struct rev_info *rev)
{
	struct diff_options *opt = &rev->diffopt;
	unsigned long result_size, cnt, lno;
	int result_deleted = 0;
	char *result, *cp;
	struct sline *sline; /* survived lines */
	int mode_differs = 0;
	int i, show_hunks;
	mmfile_t result_file;
	struct userdiff_driver *userdiff;
	struct userdiff_driver *textconv = NULL;
	int is_binary;
	const char *line_prefix = diff_line_prefix(opt);

	context = opt->context;
	userdiff = userdiff_find_by_path(elem->path);
	if (!userdiff)
		userdiff = userdiff_find_by_name("default");
	if (DIFF_OPT_TST(opt, ALLOW_TEXTCONV))
		textconv = userdiff_get_textconv(userdiff);

	/* Read the result of merge first */
	if (!working_tree_file)
		result = grab_blob(elem->sha1, elem->mode, &result_size,
				   textconv, elem->path);
	else {
		/* Used by diff-tree to read from the working tree */
		struct stat st;
		int fd = -1;

		if (lstat(elem->path, &st) < 0)
			goto deleted_file;

		if (S_ISLNK(st.st_mode)) {
			struct strbuf buf = STRBUF_INIT;

			if (strbuf_readlink(&buf, elem->path, st.st_size) < 0) {
				error("readlink(%s): %s", elem->path,
				      strerror(errno));
				return;
			}
			result_size = buf.len;
			result = strbuf_detach(&buf, NULL);
			elem->mode = canon_mode(st.st_mode);
		} else if (S_ISDIR(st.st_mode)) {
			unsigned char sha1[20];
			if (resolve_gitlink_ref(elem->path, "HEAD", sha1) < 0)
				result = grab_blob(elem->sha1, elem->mode,
						   &result_size, NULL, NULL);
			else
				result = grab_blob(sha1, elem->mode,
						   &result_size, NULL, NULL);
		} else if (textconv) {
			struct diff_filespec *df = alloc_filespec(elem->path);
			fill_filespec(df, null_sha1, 0, st.st_mode);
			result_size = fill_textconv(textconv, df, &result);
			free_filespec(df);
		} else if (0 <= (fd = open(elem->path, O_RDONLY))) {
			size_t len = xsize_t(st.st_size);
			ssize_t done;
			int is_file, i;

			elem->mode = canon_mode(st.st_mode);
			/* if symlinks don't work, assume symlink if all parents
			 * are symlinks
			 */
			is_file = has_symlinks;
			for (i = 0; !is_file && i < num_parent; i++)
				is_file = !S_ISLNK(elem->parent[i].mode);
			if (!is_file)
				elem->mode = canon_mode(S_IFLNK);

			result_size = len;
			result = xmalloc(len + 1);

			done = read_in_full(fd, result, len);
			if (done < 0)
				die_errno("read error '%s'", elem->path);
			else if (done < len)
				die("early EOF '%s'", elem->path);

			result[len] = 0;

			/* If not a fake symlink, apply filters, e.g. autocrlf */
			if (is_file) {
				struct strbuf buf = STRBUF_INIT;

				if (convert_to_git(elem->path, result, len, &buf, safe_crlf)) {
					free(result);
					result = strbuf_detach(&buf, &len);
					result_size = len;
				}
			}
		}
		else {
		deleted_file:
			result_deleted = 1;
			result_size = 0;
			elem->mode = 0;
			result = xcalloc(1, 1);
		}

		if (0 <= fd)
			close(fd);
	}

	for (i = 0; i < num_parent; i++) {
		if (elem->parent[i].mode != elem->mode) {
			mode_differs = 1;
			break;
		}
	}

	if (textconv)
		is_binary = 0;
	else if (userdiff->binary != -1)
		is_binary = userdiff->binary;
	else {
		is_binary = buffer_is_binary(result, result_size);
		for (i = 0; !is_binary && i < num_parent; i++) {
			char *buf;
			unsigned long size;
			buf = grab_blob(elem->parent[i].sha1,
					elem->parent[i].mode,
					&size, NULL, NULL);
			if (buffer_is_binary(buf, size))
				is_binary = 1;
			free(buf);
		}
	}
	if (is_binary) {
		show_combined_header(elem, num_parent, dense, rev,
				     line_prefix, mode_differs, 0);
		printf("Binary files differ\n");
		free(result);
		return;
	}

	for (cnt = 0, cp = result; cp < result + result_size; cp++) {
		if (*cp == '\n')
			cnt++;
	}
	if (result_size && result[result_size-1] != '\n')
		cnt++; /* incomplete line */

	sline = xcalloc(cnt+2, sizeof(*sline));
	sline[0].bol = result;
	for (lno = 0, cp = result; cp < result + result_size; cp++) {
		if (*cp == '\n') {
			sline[lno].len = cp - sline[lno].bol;
			lno++;
			if (lno < cnt)
				sline[lno].bol = cp + 1;
		}
	}
	if (result_size && result[result_size-1] != '\n')
		sline[cnt-1].len = result_size - (sline[cnt-1].bol - result);

	result_file.ptr = result;
	result_file.size = result_size;

	/* Even p_lno[cnt+1] is valid -- that is for the end line number
	 * for deletion hunk at the end.
	 */
	sline[0].p_lno = xcalloc((cnt+2) * num_parent, sizeof(unsigned long));
	for (lno = 0; lno <= cnt; lno++)
		sline[lno+1].p_lno = sline[lno].p_lno + num_parent;

	for (i = 0; i < num_parent; i++) {
		int j;
		for (j = 0; j < i; j++) {
			if (!hashcmp(elem->parent[i].sha1,
				     elem->parent[j].sha1)) {
				reuse_combine_diff(sline, cnt, i, j);
				break;
			}
		}
		if (i <= j)
			combine_diff(elem->parent[i].sha1,
				     elem->parent[i].mode,
				     &result_file, sline,
				     cnt, i, num_parent, result_deleted,
				     textconv, elem->path, opt->xdl_opts);
	}

	show_hunks = make_hunks(sline, cnt, num_parent, dense);

	if (show_hunks || mode_differs || working_tree_file) {
		show_combined_header(elem, num_parent, dense, rev,
				     line_prefix, mode_differs, 1);
		dump_sline(sline, line_prefix, cnt, num_parent,
			   opt->use_color, result_deleted);
	}
	free(result);

	for (lno = 0; lno < cnt; lno++) {
		if (sline[lno].lost) {
			struct lline *ll = sline[lno].lost;
			while (ll) {
				struct lline *tmp = ll;
				ll = ll->next;
				free(tmp);
			}
		}
	}
	free(sline[0].p_lno);
	free(sline);
}

static void show_raw_diff(struct combine_diff_path *p, int num_parent, struct rev_info *rev)
{
	struct diff_options *opt = &rev->diffopt;
	int line_termination, inter_name_termination, i;
	const char *line_prefix = diff_line_prefix(opt);

	line_termination = opt->line_termination;
	inter_name_termination = '\t';
	if (!line_termination)
		inter_name_termination = 0;

	if (rev->loginfo && !rev->no_commit_id)
		show_log(rev);


	if (opt->output_format & DIFF_FORMAT_RAW) {
		printf("%s", line_prefix);

		/* As many colons as there are parents */
		for (i = 0; i < num_parent; i++)
			putchar(':');

		/* Show the modes */
		for (i = 0; i < num_parent; i++)
			printf("%06o ", p->parent[i].mode);
		printf("%06o", p->mode);

		/* Show sha1's */
		for (i = 0; i < num_parent; i++)
			printf(" %s", diff_unique_abbrev(p->parent[i].sha1,
							 opt->abbrev));
		printf(" %s ", diff_unique_abbrev(p->sha1, opt->abbrev));
	}

	if (opt->output_format & (DIFF_FORMAT_RAW | DIFF_FORMAT_NAME_STATUS)) {
		for (i = 0; i < num_parent; i++)
			putchar(p->parent[i].status);
		putchar(inter_name_termination);
	}

	write_name_quoted(p->path, stdout, line_termination);
}

/*
 * The result (p->elem) is from the working tree and their
 * parents are typically from multiple stages during a merge
 * (i.e. diff-files) or the state in HEAD and in the index
 * (i.e. diff-index).
 */
void show_combined_diff(struct combine_diff_path *p,
		       int num_parent,
		       int dense,
		       struct rev_info *rev)
{
	struct diff_options *opt = &rev->diffopt;

	if (opt->output_format & (DIFF_FORMAT_RAW |
				  DIFF_FORMAT_NAME |
				  DIFF_FORMAT_NAME_STATUS))
		show_raw_diff(p, num_parent, rev);
	else if (opt->output_format & DIFF_FORMAT_PATCH)
		show_patch_diff(p, num_parent, dense, 1, rev);
}

static void free_combined_pair(struct diff_filepair *pair)
{
	free(pair->two);
	free(pair);
}

/*
 * A combine_diff_path expresses N parents on the LHS against 1 merge
 * result. Synthesize a diff_filepair that has N entries on the "one"
 * side and 1 entry on the "two" side.
 *
 * In the future, we might want to add more data to combine_diff_path
 * so that we can fill fields we are ignoring (most notably, size) here,
 * but currently nobody uses it, so this should suffice for now.
 */
static struct diff_filepair *combined_pair(struct combine_diff_path *p,
					   int num_parent)
{
	int i;
	struct diff_filepair *pair;
	struct diff_filespec *pool;

	pair = xmalloc(sizeof(*pair));
	pool = xcalloc(num_parent + 1, sizeof(struct diff_filespec));
	pair->one = pool + 1;
	pair->two = pool;

	for (i = 0; i < num_parent; i++) {
		pair->one[i].path = p->path;
		pair->one[i].mode = p->parent[i].mode;
		hashcpy(pair->one[i].sha1, p->parent[i].sha1);
		pair->one[i].sha1_valid = !is_null_sha1(p->parent[i].sha1);
		pair->one[i].has_more_entries = 1;
	}
	pair->one[num_parent - 1].has_more_entries = 0;

	pair->two->path = p->path;
	pair->two->mode = p->mode;
	hashcpy(pair->two->sha1, p->sha1);
	pair->two->sha1_valid = !is_null_sha1(p->sha1);
	return pair;
}

static void handle_combined_callback(struct diff_options *opt,
				     struct combine_diff_path *paths,
				     int num_parent,
				     int num_paths)
{
	struct combine_diff_path *p;
	struct diff_queue_struct q;
	int i;

	q.queue = xcalloc(num_paths, sizeof(struct diff_filepair *));
	q.alloc = num_paths;
	q.nr = num_paths;
	for (i = 0, p = paths; p; p = p->next)
		q.queue[i++] = combined_pair(p, num_parent);
	opt->format_callback(&q, opt, opt->format_callback_data);
	for (i = 0; i < num_paths; i++)
		free_combined_pair(q.queue[i]);
	free(q.queue);
}

static const char *path_path(void *obj)
{
	struct combine_diff_path *path = (struct combine_diff_path *)obj;

	return path->path;
}


/* find set of paths that every parent touches */
static struct combine_diff_path *find_paths_generic(const unsigned char *sha1,
	const struct sha1_array *parents, struct diff_options *opt)
{
	struct combine_diff_path *paths = NULL;
	int i, num_parent = parents->nr;

	int output_format = opt->output_format;
	const char *orderfile = opt->orderfile;

	opt->output_format = DIFF_FORMAT_NO_OUTPUT;
	/* tell diff_tree to emit paths in sorted (=tree) order */
	opt->orderfile = NULL;

	/* D(A,P1...Pn) = D(A,P1) ^ ... ^ D(A,Pn)  (wrt paths) */
	for (i = 0; i < num_parent; i++) {
		/*
		 * show stat against the first parent even when doing
		 * combined diff.
		 */
		int stat_opt = (output_format &
				(DIFF_FORMAT_NUMSTAT|DIFF_FORMAT_DIFFSTAT));
		if (i == 0 && stat_opt)
			opt->output_format = stat_opt;
		else
			opt->output_format = DIFF_FORMAT_NO_OUTPUT;
		diff_tree_sha1(parents->sha1[i], sha1, "", opt);
		diffcore_std(opt);
		paths = intersect_paths(paths, i, num_parent);

		/* if showing diff, show it in requested order */
		if (opt->output_format != DIFF_FORMAT_NO_OUTPUT &&
		    orderfile) {
			diffcore_order(orderfile);
		}

		diff_flush(opt);
	}

	opt->output_format = output_format;
	opt->orderfile = orderfile;
	return paths;
}


/*
 * find set of paths that everybody touches, assuming diff is run without
 * rename/copy detection, etc, comparing all trees simultaneously (= faster).
 */
static struct combine_diff_path *find_paths_multitree(
	const unsigned char *sha1, const struct sha1_array *parents,
	struct diff_options *opt)
{
	int i, nparent = parents->nr;
	const unsigned char **parents_sha1;
	struct combine_diff_path paths_head;
	struct strbuf base;

	parents_sha1 = xmalloc(nparent * sizeof(parents_sha1[0]));
	for (i = 0; i < nparent; i++)
		parents_sha1[i] = parents->sha1[i];

	/* fake list head, so worker can assume it is non-NULL */
	paths_head.next = NULL;

	strbuf_init(&base, PATH_MAX);
	diff_tree_paths(&paths_head, sha1, parents_sha1, nparent, &base, opt);

	strbuf_release(&base);
	free(parents_sha1);
	return paths_head.next;
}


void diff_tree_combined(const unsigned char *sha1,
			const struct sha1_array *parents,
			int dense,
			struct rev_info *rev)
{
	struct diff_options *opt = &rev->diffopt;
	struct diff_options diffopts;
	struct combine_diff_path *p, *paths;
	int i, num_paths, needsep, show_log_first, num_parent = parents->nr;
	int need_generic_pathscan;

	/* nothing to do, if no parents */
	if (!num_parent)
		return;

	show_log_first = !!rev->loginfo && !rev->no_commit_id;
	needsep = 0;
	if (show_log_first) {
		show_log(rev);

		if (rev->verbose_header && opt->output_format)
			printf("%s%c", diff_line_prefix(opt),
			       opt->line_termination);
	}

	diffopts = *opt;
	copy_pathspec(&diffopts.pathspec, &opt->pathspec);
	DIFF_OPT_SET(&diffopts, RECURSIVE);
	DIFF_OPT_CLR(&diffopts, ALLOW_EXTERNAL);

	/* find set of paths that everybody touches
	 *
	 * NOTE
	 *
	 * Diffcore transformations are bound to diff_filespec and logic
	 * comparing two entries - i.e. they do not apply directly to combine
	 * diff.
	 *
	 * If some of such transformations is requested - we launch generic
	 * path scanning, which works significantly slower compared to
	 * simultaneous all-trees-in-one-go scan in find_paths_multitree().
	 *
	 * TODO some of the filters could be ported to work on
	 * combine_diff_paths - i.e. all functionality that skips paths, so in
	 * theory, we could end up having only multitree path scanning.
	 *
	 * NOTE please keep this semantically in sync with diffcore_std()
	 */
	need_generic_pathscan = opt->skip_stat_unmatch	||
			DIFF_OPT_TST(opt, FOLLOW_RENAMES)	||
			opt->break_opt != -1	||
			opt->detect_rename	||
			opt->pickaxe		||
			opt->filter;


	if (need_generic_pathscan) {
		/*
		 * NOTE generic case also handles --stat, as it computes
		 * diff(sha1,parent_i) for all i to do the job, specifically
		 * for parent0.
		 */
		paths = find_paths_generic(sha1, parents, &diffopts);
	}
	else {
		int stat_opt;
		paths = find_paths_multitree(sha1, parents, &diffopts);

		/*
		 * show stat against the first parent even
		 * when doing combined diff.
		 */
		stat_opt = (opt->output_format &
				(DIFF_FORMAT_NUMSTAT|DIFF_FORMAT_DIFFSTAT));
		if (stat_opt) {
			diffopts.output_format = stat_opt;

<<<<<<< HEAD
			diff_tree_sha1(parents->sha1[0], sha1, "", &diffopts);
			diffcore_std(&diffopts);
			if (opt->orderfile)
				diffcore_order(opt->orderfile);
			diff_flush(&diffopts);
=======
			if (rev->verbose_header && opt->output_format &&
			    opt->output_format != DIFF_FORMAT_NO_OUTPUT)
				printf("%s%c", diff_line_prefix(opt),
				       opt->line_termination);
>>>>>>> ad2f7255
		}
	}

	/* find out number of surviving paths */
	for (num_paths = 0, p = paths; p; p = p->next)
		num_paths++;

	/* order paths according to diffcore_order */
	if (opt->orderfile && num_paths) {
		struct obj_order *o;

		o = xmalloc(sizeof(*o) * num_paths);
		for (i = 0, p = paths; p; p = p->next, i++)
			o[i].obj = p;
		order_objects(opt->orderfile, path_path, o, num_paths);
		for (i = 0; i < num_paths - 1; i++) {
			p = o[i].obj;
			p->next = o[i+1].obj;
		}

		p = o[num_paths-1].obj;
		p->next = NULL;
		paths = o[0].obj;
		free(o);
	}


	if (num_paths) {
		if (opt->output_format & (DIFF_FORMAT_RAW |
					  DIFF_FORMAT_NAME |
					  DIFF_FORMAT_NAME_STATUS)) {
			for (p = paths; p; p = p->next)
				show_raw_diff(p, num_parent, rev);
			needsep = 1;
		}
		else if (opt->output_format &
			 (DIFF_FORMAT_NUMSTAT|DIFF_FORMAT_DIFFSTAT))
			needsep = 1;
		else if (opt->output_format & DIFF_FORMAT_CALLBACK)
			handle_combined_callback(opt, paths, num_parent, num_paths);

		if (opt->output_format & DIFF_FORMAT_PATCH) {
			if (needsep)
				printf("%s%c", diff_line_prefix(opt),
				       opt->line_termination);
			for (p = paths; p; p = p->next)
				show_patch_diff(p, num_parent, dense,
						0, rev);
		}
	}

	/* Clean things up */
	while (paths) {
		struct combine_diff_path *tmp = paths;
		paths = paths->next;
		free(tmp);
	}

	free_pathspec(&diffopts.pathspec);
}

void diff_tree_combined_merge(const struct commit *commit, int dense,
			      struct rev_info *rev)
{
	struct commit_list *parent = get_saved_parents(rev, commit);
	struct sha1_array parents = SHA1_ARRAY_INIT;

	while (parent) {
		sha1_array_append(&parents, parent->item->object.sha1);
		parent = parent->next;
	}
	diff_tree_combined(commit->object.sha1, &parents, dense, rev);
	sha1_array_clear(&parents);
}<|MERGE_RESOLUTION|>--- conflicted
+++ resolved
@@ -1396,7 +1396,8 @@
 	if (show_log_first) {
 		show_log(rev);
 
-		if (rev->verbose_header && opt->output_format)
+		if (rev->verbose_header && opt->output_format &&
+		    opt->output_format != DIFF_FORMAT_NO_OUTPUT)
 			printf("%s%c", diff_line_prefix(opt),
 			       opt->line_termination);
 	}
@@ -1453,18 +1454,11 @@
 		if (stat_opt) {
 			diffopts.output_format = stat_opt;
 
-<<<<<<< HEAD
 			diff_tree_sha1(parents->sha1[0], sha1, "", &diffopts);
 			diffcore_std(&diffopts);
 			if (opt->orderfile)
 				diffcore_order(opt->orderfile);
 			diff_flush(&diffopts);
-=======
-			if (rev->verbose_header && opt->output_format &&
-			    opt->output_format != DIFF_FORMAT_NO_OUTPUT)
-				printf("%s%c", diff_line_prefix(opt),
-				       opt->line_termination);
->>>>>>> ad2f7255
 		}
 	}
 
