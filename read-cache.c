/*
 * GIT - The information manager from hell
 *
 * Copyright (C) Linus Torvalds, 2005
 */
#define NO_THE_INDEX_COMPATIBILITY_MACROS
#include "cache.h"
#include "config.h"
#include "diff.h"
#include "diffcore.h"
#include "tempfile.h"
#include "lockfile.h"
#include "cache-tree.h"
#include "refs.h"
#include "dir.h"
#include "object-store.h"
#include "tree.h"
#include "commit.h"
#include "blob.h"
#include "resolve-undo.h"
#include "strbuf.h"
#include "varint.h"
#include "split-index.h"
#include "utf8.h"
#include "fsmonitor.h"
#include "thread-utils.h"
#include "progress.h"

/* Mask for the name length in ce_flags in the on-disk index */

#define CE_NAMEMASK  (0x0fff)

/* Index extensions.
 *
 * The first letter should be 'A'..'Z' for extensions that are not
 * necessary for a correct operation (i.e. optimization data).
 * When new extensions are added that _needs_ to be understood in
 * order to correctly interpret the index file, pick character that
 * is outside the range, to cause the reader to abort.
 */

#define CACHE_EXT(s) ( (s[0]<<24)|(s[1]<<16)|(s[2]<<8)|(s[3]) )
#define CACHE_EXT_TREE 0x54524545	/* "TREE" */
#define CACHE_EXT_RESOLVE_UNDO 0x52455543 /* "REUC" */
#define CACHE_EXT_LINK 0x6c696e6b	  /* "link" */
#define CACHE_EXT_UNTRACKED 0x554E5452	  /* "UNTR" */
#define CACHE_EXT_FSMONITOR 0x46534D4E	  /* "FSMN" */
#define CACHE_EXT_ENDOFINDEXENTRIES 0x454F4945	/* "EOIE" */
#define CACHE_EXT_INDEXENTRYOFFSETTABLE 0x49454F54 /* "IEOT" */

/* changes that can be kept in $GIT_DIR/index (basically all extensions) */
#define EXTMASK (RESOLVE_UNDO_CHANGED | CACHE_TREE_CHANGED | \
		 CE_ENTRY_ADDED | CE_ENTRY_REMOVED | CE_ENTRY_CHANGED | \
		 SPLIT_INDEX_ORDERED | UNTRACKED_CHANGED | FSMONITOR_CHANGED)


/*
 * This is an estimate of the pathname length in the index.  We use
 * this for V4 index files to guess the un-deltafied size of the index
 * in memory because of pathname deltafication.  This is not required
 * for V2/V3 index formats because their pathnames are not compressed.
 * If the initial amount of memory set aside is not sufficient, the
 * mem pool will allocate extra memory.
 */
#define CACHE_ENTRY_PATH_LENGTH 80

static inline struct cache_entry *mem_pool__ce_alloc(struct mem_pool *mem_pool, size_t len)
{
	struct cache_entry *ce;
	ce = mem_pool_alloc(mem_pool, cache_entry_size(len));
	ce->mem_pool_allocated = 1;
	return ce;
}

static inline struct cache_entry *mem_pool__ce_calloc(struct mem_pool *mem_pool, size_t len)
{
	struct cache_entry * ce;
	ce = mem_pool_calloc(mem_pool, 1, cache_entry_size(len));
	ce->mem_pool_allocated = 1;
	return ce;
}

static struct mem_pool *find_mem_pool(struct index_state *istate)
{
	struct mem_pool **pool_ptr;

	if (istate->split_index && istate->split_index->base)
		pool_ptr = &istate->split_index->base->ce_mem_pool;
	else
		pool_ptr = &istate->ce_mem_pool;

	if (!*pool_ptr)
		mem_pool_init(pool_ptr, 0);

	return *pool_ptr;
}

struct index_state the_index;
static const char *alternate_index_output;

static void set_index_entry(struct index_state *istate, int nr, struct cache_entry *ce)
{
	istate->cache[nr] = ce;
	add_name_hash(istate, ce);
}

static void replace_index_entry(struct index_state *istate, int nr, struct cache_entry *ce)
{
	struct cache_entry *old = istate->cache[nr];

	replace_index_entry_in_base(istate, old, ce);
	remove_name_hash(istate, old);
	discard_cache_entry(old);
	ce->ce_flags &= ~CE_HASHED;
	set_index_entry(istate, nr, ce);
	ce->ce_flags |= CE_UPDATE_IN_BASE;
	mark_fsmonitor_invalid(istate, ce);
	istate->cache_changed |= CE_ENTRY_CHANGED;
}

void rename_index_entry_at(struct index_state *istate, int nr, const char *new_name)
{
	struct cache_entry *old_entry = istate->cache[nr], *new_entry;
	int namelen = strlen(new_name);

	new_entry = make_empty_cache_entry(istate, namelen);
	copy_cache_entry(new_entry, old_entry);
	new_entry->ce_flags &= ~CE_HASHED;
	new_entry->ce_namelen = namelen;
	new_entry->index = 0;
	memcpy(new_entry->name, new_name, namelen + 1);

	cache_tree_invalidate_path(istate, old_entry->name);
	untracked_cache_remove_from_index(istate, old_entry->name);
	remove_index_entry_at(istate, nr);
	add_index_entry(istate, new_entry, ADD_CACHE_OK_TO_ADD|ADD_CACHE_OK_TO_REPLACE);
}

void fill_stat_data(struct stat_data *sd, struct stat *st)
{
	sd->sd_ctime.sec = (unsigned int)st->st_ctime;
	sd->sd_mtime.sec = (unsigned int)st->st_mtime;
	sd->sd_ctime.nsec = ST_CTIME_NSEC(*st);
	sd->sd_mtime.nsec = ST_MTIME_NSEC(*st);
	sd->sd_dev = st->st_dev;
	sd->sd_ino = st->st_ino;
	sd->sd_uid = st->st_uid;
	sd->sd_gid = st->st_gid;
	sd->sd_size = st->st_size;
}

int match_stat_data(const struct stat_data *sd, struct stat *st)
{
	int changed = 0;

	if (sd->sd_mtime.sec != (unsigned int)st->st_mtime)
		changed |= MTIME_CHANGED;
	if (trust_ctime && check_stat &&
	    sd->sd_ctime.sec != (unsigned int)st->st_ctime)
		changed |= CTIME_CHANGED;

#ifdef USE_NSEC
	if (check_stat && sd->sd_mtime.nsec != ST_MTIME_NSEC(*st))
		changed |= MTIME_CHANGED;
	if (trust_ctime && check_stat &&
	    sd->sd_ctime.nsec != ST_CTIME_NSEC(*st))
		changed |= CTIME_CHANGED;
#endif

	if (check_stat) {
		if (sd->sd_uid != (unsigned int) st->st_uid ||
			sd->sd_gid != (unsigned int) st->st_gid)
			changed |= OWNER_CHANGED;
		if (sd->sd_ino != (unsigned int) st->st_ino)
			changed |= INODE_CHANGED;
	}

#ifdef USE_STDEV
	/*
	 * st_dev breaks on network filesystems where different
	 * clients will have different views of what "device"
	 * the filesystem is on
	 */
	if (check_stat && sd->sd_dev != (unsigned int) st->st_dev)
			changed |= INODE_CHANGED;
#endif

	if (sd->sd_size != (unsigned int) st->st_size)
		changed |= DATA_CHANGED;

	return changed;
}

/*
 * This only updates the "non-critical" parts of the directory
 * cache, ie the parts that aren't tracked by GIT, and only used
 * to validate the cache.
 */
void fill_stat_cache_info(struct cache_entry *ce, struct stat *st)
{
	fill_stat_data(&ce->ce_stat_data, st);

	if (assume_unchanged)
		ce->ce_flags |= CE_VALID;

	if (S_ISREG(st->st_mode)) {
		ce_mark_uptodate(ce);
		mark_fsmonitor_valid(ce);
	}
}

static int ce_compare_data(struct index_state *istate,
			   const struct cache_entry *ce,
			   struct stat *st)
{
	int match = -1;
	int fd = git_open_cloexec(ce->name, O_RDONLY);

	if (fd >= 0) {
		struct object_id oid;
		if (!index_fd(istate, &oid, fd, st, OBJ_BLOB, ce->name, 0))
			match = !oideq(&oid, &ce->oid);
		/* index_fd() closed the file descriptor already */
	}
	return match;
}

static int ce_compare_link(const struct cache_entry *ce, size_t expected_size)
{
	int match = -1;
	void *buffer;
	unsigned long size;
	enum object_type type;
	struct strbuf sb = STRBUF_INIT;

	if (strbuf_readlink(&sb, ce->name, expected_size))
		return -1;

	buffer = read_object_file(&ce->oid, &type, &size);
	if (buffer) {
		if (size == sb.len)
			match = memcmp(buffer, sb.buf, size);
		free(buffer);
	}
	strbuf_release(&sb);
	return match;
}

static int ce_compare_gitlink(const struct cache_entry *ce)
{
	struct object_id oid;

	/*
	 * We don't actually require that the .git directory
	 * under GITLINK directory be a valid git directory. It
	 * might even be missing (in case nobody populated that
	 * sub-project).
	 *
	 * If so, we consider it always to match.
	 */
	if (resolve_gitlink_ref(ce->name, "HEAD", &oid) < 0)
		return 0;
	return !oideq(&oid, &ce->oid);
}

static int ce_modified_check_fs(struct index_state *istate,
				const struct cache_entry *ce,
				struct stat *st)
{
	switch (st->st_mode & S_IFMT) {
	case S_IFREG:
		if (ce_compare_data(istate, ce, st))
			return DATA_CHANGED;
		break;
	case S_IFLNK:
		if (ce_compare_link(ce, xsize_t(st->st_size)))
			return DATA_CHANGED;
		break;
	case S_IFDIR:
		if (S_ISGITLINK(ce->ce_mode))
			return ce_compare_gitlink(ce) ? DATA_CHANGED : 0;
		/* else fallthrough */
	default:
		return TYPE_CHANGED;
	}
	return 0;
}

static int ce_match_stat_basic(const struct cache_entry *ce, struct stat *st)
{
	unsigned int changed = 0;

	if (ce->ce_flags & CE_REMOVE)
		return MODE_CHANGED | DATA_CHANGED | TYPE_CHANGED;

	switch (ce->ce_mode & S_IFMT) {
	case S_IFREG:
		changed |= !S_ISREG(st->st_mode) ? TYPE_CHANGED : 0;
		/* We consider only the owner x bit to be relevant for
		 * "mode changes"
		 */
		if (trust_executable_bit &&
		    (0100 & (ce->ce_mode ^ st->st_mode)))
			changed |= MODE_CHANGED;
		break;
	case S_IFLNK:
		if (!S_ISLNK(st->st_mode) &&
		    (has_symlinks || !S_ISREG(st->st_mode)))
			changed |= TYPE_CHANGED;
		break;
	case S_IFGITLINK:
		/* We ignore most of the st_xxx fields for gitlinks */
		if (!S_ISDIR(st->st_mode))
			changed |= TYPE_CHANGED;
		else if (ce_compare_gitlink(ce))
			changed |= DATA_CHANGED;
		return changed;
	default:
		BUG("unsupported ce_mode: %o", ce->ce_mode);
	}

	changed |= match_stat_data(&ce->ce_stat_data, st);

	/* Racily smudged entry? */
	if (!ce->ce_stat_data.sd_size) {
		if (!is_empty_blob_sha1(ce->oid.hash))
			changed |= DATA_CHANGED;
	}

	return changed;
}

static int is_racy_stat(const struct index_state *istate,
			const struct stat_data *sd)
{
	return (istate->timestamp.sec &&
#ifdef USE_NSEC
		 /* nanosecond timestamped files can also be racy! */
		(istate->timestamp.sec < sd->sd_mtime.sec ||
		 (istate->timestamp.sec == sd->sd_mtime.sec &&
		  istate->timestamp.nsec <= sd->sd_mtime.nsec))
#else
		istate->timestamp.sec <= sd->sd_mtime.sec
#endif
		);
}

int is_racy_timestamp(const struct index_state *istate,
			     const struct cache_entry *ce)
{
	return (!S_ISGITLINK(ce->ce_mode) &&
		is_racy_stat(istate, &ce->ce_stat_data));
}

int match_stat_data_racy(const struct index_state *istate,
			 const struct stat_data *sd, struct stat *st)
{
	if (is_racy_stat(istate, sd))
		return MTIME_CHANGED;
	return match_stat_data(sd, st);
}

int ie_match_stat(struct index_state *istate,
		  const struct cache_entry *ce, struct stat *st,
		  unsigned int options)
{
	unsigned int changed;
	int ignore_valid = options & CE_MATCH_IGNORE_VALID;
	int ignore_skip_worktree = options & CE_MATCH_IGNORE_SKIP_WORKTREE;
	int assume_racy_is_modified = options & CE_MATCH_RACY_IS_DIRTY;
	int ignore_fsmonitor = options & CE_MATCH_IGNORE_FSMONITOR;

	if (!ignore_fsmonitor)
		refresh_fsmonitor(istate);
	/*
	 * If it's marked as always valid in the index, it's
	 * valid whatever the checked-out copy says.
	 *
	 * skip-worktree has the same effect with higher precedence
	 */
	if (!ignore_skip_worktree && ce_skip_worktree(ce))
		return 0;
	if (!ignore_valid && (ce->ce_flags & CE_VALID))
		return 0;
	if (!ignore_fsmonitor && (ce->ce_flags & CE_FSMONITOR_VALID))
		return 0;

	/*
	 * Intent-to-add entries have not been added, so the index entry
	 * by definition never matches what is in the work tree until it
	 * actually gets added.
	 */
	if (ce_intent_to_add(ce))
		return DATA_CHANGED | TYPE_CHANGED | MODE_CHANGED;

	changed = ce_match_stat_basic(ce, st);

	/*
	 * Within 1 second of this sequence:
	 * 	echo xyzzy >file && git-update-index --add file
	 * running this command:
	 * 	echo frotz >file
	 * would give a falsely clean cache entry.  The mtime and
	 * length match the cache, and other stat fields do not change.
	 *
	 * We could detect this at update-index time (the cache entry
	 * being registered/updated records the same time as "now")
	 * and delay the return from git-update-index, but that would
	 * effectively mean we can make at most one commit per second,
	 * which is not acceptable.  Instead, we check cache entries
	 * whose mtime are the same as the index file timestamp more
	 * carefully than others.
	 */
	if (!changed && is_racy_timestamp(istate, ce)) {
		if (assume_racy_is_modified)
			changed |= DATA_CHANGED;
		else
			changed |= ce_modified_check_fs(istate, ce, st);
	}

	return changed;
}

int ie_modified(struct index_state *istate,
		const struct cache_entry *ce,
		struct stat *st, unsigned int options)
{
	int changed, changed_fs;

	changed = ie_match_stat(istate, ce, st, options);
	if (!changed)
		return 0;
	/*
	 * If the mode or type has changed, there's no point in trying
	 * to refresh the entry - it's not going to match
	 */
	if (changed & (MODE_CHANGED | TYPE_CHANGED))
		return changed;

	/*
	 * Immediately after read-tree or update-index --cacheinfo,
	 * the length field is zero, as we have never even read the
	 * lstat(2) information once, and we cannot trust DATA_CHANGED
	 * returned by ie_match_stat() which in turn was returned by
	 * ce_match_stat_basic() to signal that the filesize of the
	 * blob changed.  We have to actually go to the filesystem to
	 * see if the contents match, and if so, should answer "unchanged".
	 *
	 * The logic does not apply to gitlinks, as ce_match_stat_basic()
	 * already has checked the actual HEAD from the filesystem in the
	 * subproject.  If ie_match_stat() already said it is different,
	 * then we know it is.
	 */
	if ((changed & DATA_CHANGED) &&
	    (S_ISGITLINK(ce->ce_mode) || ce->ce_stat_data.sd_size != 0))
		return changed;

	changed_fs = ce_modified_check_fs(istate, ce, st);
	if (changed_fs)
		return changed | changed_fs;
	return 0;
}

int base_name_compare(const char *name1, int len1, int mode1,
		      const char *name2, int len2, int mode2)
{
	unsigned char c1, c2;
	int len = len1 < len2 ? len1 : len2;
	int cmp;

	cmp = memcmp(name1, name2, len);
	if (cmp)
		return cmp;
	c1 = name1[len];
	c2 = name2[len];
	if (!c1 && S_ISDIR(mode1))
		c1 = '/';
	if (!c2 && S_ISDIR(mode2))
		c2 = '/';
	return (c1 < c2) ? -1 : (c1 > c2) ? 1 : 0;
}

/*
 * df_name_compare() is identical to base_name_compare(), except it
 * compares conflicting directory/file entries as equal. Note that
 * while a directory name compares as equal to a regular file, they
 * then individually compare _differently_ to a filename that has
 * a dot after the basename (because '\0' < '.' < '/').
 *
 * This is used by routines that want to traverse the git namespace
 * but then handle conflicting entries together when possible.
 */
int df_name_compare(const char *name1, int len1, int mode1,
		    const char *name2, int len2, int mode2)
{
	int len = len1 < len2 ? len1 : len2, cmp;
	unsigned char c1, c2;

	cmp = memcmp(name1, name2, len);
	if (cmp)
		return cmp;
	/* Directories and files compare equal (same length, same name) */
	if (len1 == len2)
		return 0;
	c1 = name1[len];
	if (!c1 && S_ISDIR(mode1))
		c1 = '/';
	c2 = name2[len];
	if (!c2 && S_ISDIR(mode2))
		c2 = '/';
	if (c1 == '/' && !c2)
		return 0;
	if (c2 == '/' && !c1)
		return 0;
	return c1 - c2;
}

int name_compare(const char *name1, size_t len1, const char *name2, size_t len2)
{
	size_t min_len = (len1 < len2) ? len1 : len2;
	int cmp = memcmp(name1, name2, min_len);
	if (cmp)
		return cmp;
	if (len1 < len2)
		return -1;
	if (len1 > len2)
		return 1;
	return 0;
}

int cache_name_stage_compare(const char *name1, int len1, int stage1, const char *name2, int len2, int stage2)
{
	int cmp;

	cmp = name_compare(name1, len1, name2, len2);
	if (cmp)
		return cmp;

	if (stage1 < stage2)
		return -1;
	if (stage1 > stage2)
		return 1;
	return 0;
}

static int index_name_stage_pos(const struct index_state *istate, const char *name, int namelen, int stage)
{
	int first, last;

	first = 0;
	last = istate->cache_nr;
	while (last > first) {
		int next = (last + first) >> 1;
		struct cache_entry *ce = istate->cache[next];
		int cmp = cache_name_stage_compare(name, namelen, stage, ce->name, ce_namelen(ce), ce_stage(ce));
		if (!cmp)
			return next;
		if (cmp < 0) {
			last = next;
			continue;
		}
		first = next+1;
	}
	return -first-1;
}

int index_name_pos(const struct index_state *istate, const char *name, int namelen)
{
	return index_name_stage_pos(istate, name, namelen, 0);
}

int remove_index_entry_at(struct index_state *istate, int pos)
{
	struct cache_entry *ce = istate->cache[pos];

	record_resolve_undo(istate, ce);
	remove_name_hash(istate, ce);
	save_or_free_index_entry(istate, ce);
	istate->cache_changed |= CE_ENTRY_REMOVED;
	istate->cache_nr--;
	if (pos >= istate->cache_nr)
		return 0;
	MOVE_ARRAY(istate->cache + pos, istate->cache + pos + 1,
		   istate->cache_nr - pos);
	return 1;
}

/*
 * Remove all cache entries marked for removal, that is where
 * CE_REMOVE is set in ce_flags.  This is much more effective than
 * calling remove_index_entry_at() for each entry to be removed.
 */
void remove_marked_cache_entries(struct index_state *istate)
{
	struct cache_entry **ce_array = istate->cache;
	unsigned int i, j;

	for (i = j = 0; i < istate->cache_nr; i++) {
		if (ce_array[i]->ce_flags & CE_REMOVE) {
			remove_name_hash(istate, ce_array[i]);
			save_or_free_index_entry(istate, ce_array[i]);
		}
		else
			ce_array[j++] = ce_array[i];
	}
	if (j == istate->cache_nr)
		return;
	istate->cache_changed |= CE_ENTRY_REMOVED;
	istate->cache_nr = j;
}

int remove_file_from_index(struct index_state *istate, const char *path)
{
	int pos = index_name_pos(istate, path, strlen(path));
	if (pos < 0)
		pos = -pos-1;
	cache_tree_invalidate_path(istate, path);
	untracked_cache_remove_from_index(istate, path);
	while (pos < istate->cache_nr && !strcmp(istate->cache[pos]->name, path))
		remove_index_entry_at(istate, pos);
	return 0;
}

static int compare_name(struct cache_entry *ce, const char *path, int namelen)
{
	return namelen != ce_namelen(ce) || memcmp(path, ce->name, namelen);
}

static int index_name_pos_also_unmerged(struct index_state *istate,
	const char *path, int namelen)
{
	int pos = index_name_pos(istate, path, namelen);
	struct cache_entry *ce;

	if (pos >= 0)
		return pos;

	/* maybe unmerged? */
	pos = -1 - pos;
	if (pos >= istate->cache_nr ||
			compare_name((ce = istate->cache[pos]), path, namelen))
		return -1;

	/* order of preference: stage 2, 1, 3 */
	if (ce_stage(ce) == 1 && pos + 1 < istate->cache_nr &&
			ce_stage((ce = istate->cache[pos + 1])) == 2 &&
			!compare_name(ce, path, namelen))
		pos++;
	return pos;
}

static int different_name(struct cache_entry *ce, struct cache_entry *alias)
{
	int len = ce_namelen(ce);
	return ce_namelen(alias) != len || memcmp(ce->name, alias->name, len);
}

/*
 * If we add a filename that aliases in the cache, we will use the
 * name that we already have - but we don't want to update the same
 * alias twice, because that implies that there were actually two
 * different files with aliasing names!
 *
 * So we use the CE_ADDED flag to verify that the alias was an old
 * one before we accept it as
 */
static struct cache_entry *create_alias_ce(struct index_state *istate,
					   struct cache_entry *ce,
					   struct cache_entry *alias)
{
	int len;
	struct cache_entry *new_entry;

	if (alias->ce_flags & CE_ADDED)
		die(_("will not add file alias '%s' ('%s' already exists in index)"),
		    ce->name, alias->name);

	/* Ok, create the new entry using the name of the existing alias */
	len = ce_namelen(alias);
	new_entry = make_empty_cache_entry(istate, len);
	memcpy(new_entry->name, alias->name, len);
	copy_cache_entry(new_entry, ce);
	save_or_free_index_entry(istate, ce);
	return new_entry;
}

void set_object_name_for_intent_to_add_entry(struct cache_entry *ce)
{
	struct object_id oid;
	if (write_object_file("", 0, blob_type, &oid))
		die(_("cannot create an empty blob in the object database"));
	oidcpy(&ce->oid, &oid);
}

int add_to_index(struct index_state *istate, const char *path, struct stat *st, int flags)
{
	int namelen, was_same;
	mode_t st_mode = st->st_mode;
	struct cache_entry *ce, *alias = NULL;
	unsigned ce_option = CE_MATCH_IGNORE_VALID|CE_MATCH_IGNORE_SKIP_WORKTREE|CE_MATCH_RACY_IS_DIRTY;
	int verbose = flags & (ADD_CACHE_VERBOSE | ADD_CACHE_PRETEND);
	int pretend = flags & ADD_CACHE_PRETEND;
	int intent_only = flags & ADD_CACHE_INTENT;
	int add_option = (ADD_CACHE_OK_TO_ADD|ADD_CACHE_OK_TO_REPLACE|
			  (intent_only ? ADD_CACHE_NEW_ONLY : 0));
	int newflags = HASH_WRITE_OBJECT;

	if (flags & HASH_RENORMALIZE)
		newflags |= HASH_RENORMALIZE;

	if (!S_ISREG(st_mode) && !S_ISLNK(st_mode) && !S_ISDIR(st_mode))
		return error(_("%s: can only add regular files, symbolic links or git-directories"), path);

	namelen = strlen(path);
	if (S_ISDIR(st_mode)) {
		while (namelen && path[namelen-1] == '/')
			namelen--;
	}
	ce = make_empty_cache_entry(istate, namelen);
	memcpy(ce->name, path, namelen);
	ce->ce_namelen = namelen;
	if (!intent_only)
		fill_stat_cache_info(ce, st);
	else
		ce->ce_flags |= CE_INTENT_TO_ADD;


	if (trust_executable_bit && has_symlinks) {
		ce->ce_mode = create_ce_mode(st_mode);
	} else {
		/* If there is an existing entry, pick the mode bits and type
		 * from it, otherwise assume unexecutable regular file.
		 */
		struct cache_entry *ent;
		int pos = index_name_pos_also_unmerged(istate, path, namelen);

		ent = (0 <= pos) ? istate->cache[pos] : NULL;
		ce->ce_mode = ce_mode_from_stat(ent, st_mode);
	}

	/* When core.ignorecase=true, determine if a directory of the same name but differing
	 * case already exists within the Git repository.  If it does, ensure the directory
	 * case of the file being added to the repository matches (is folded into) the existing
	 * entry's directory case.
	 */
	if (ignore_case) {
		adjust_dirname_case(istate, ce->name);
	}
	if (!(flags & HASH_RENORMALIZE)) {
		alias = index_file_exists(istate, ce->name,
					  ce_namelen(ce), ignore_case);
		if (alias &&
		    !ce_stage(alias) &&
		    !ie_match_stat(istate, alias, st, ce_option)) {
			/* Nothing changed, really */
			if (!S_ISGITLINK(alias->ce_mode))
				ce_mark_uptodate(alias);
			alias->ce_flags |= CE_ADDED;

			discard_cache_entry(ce);
			return 0;
		}
	}
	if (!intent_only) {
		if (index_path(istate, &ce->oid, path, st, newflags)) {
			discard_cache_entry(ce);
			return error(_("unable to index file '%s'"), path);
		}
	} else
		set_object_name_for_intent_to_add_entry(ce);

	if (ignore_case && alias && different_name(ce, alias))
		ce = create_alias_ce(istate, ce, alias);
	ce->ce_flags |= CE_ADDED;

	/* It was suspected to be racily clean, but it turns out to be Ok */
	was_same = (alias &&
		    !ce_stage(alias) &&
		    oideq(&alias->oid, &ce->oid) &&
		    ce->ce_mode == alias->ce_mode);

	if (pretend)
		discard_cache_entry(ce);
	else if (add_index_entry(istate, ce, add_option)) {
		discard_cache_entry(ce);
		return error(_("unable to add '%s' to index"), path);
	}
	if (verbose && !was_same)
		printf("add '%s'\n", path);
	return 0;
}

int add_file_to_index(struct index_state *istate, const char *path, int flags)
{
	struct stat st;
	if (lstat(path, &st))
		die_errno(_("unable to stat '%s'"), path);
	return add_to_index(istate, path, &st, flags);
}

struct cache_entry *make_empty_cache_entry(struct index_state *istate, size_t len)
{
	return mem_pool__ce_calloc(find_mem_pool(istate), len);
}

struct cache_entry *make_empty_transient_cache_entry(size_t len)
{
	return xcalloc(1, cache_entry_size(len));
}

struct cache_entry *make_cache_entry(struct index_state *istate,
				     unsigned int mode,
				     const struct object_id *oid,
				     const char *path,
				     int stage,
				     unsigned int refresh_options)
{
	struct cache_entry *ce, *ret;
	int len;

	if (!verify_path(path, mode)) {
		error(_("invalid path '%s'"), path);
		return NULL;
	}

	len = strlen(path);
	ce = make_empty_cache_entry(istate, len);

	oidcpy(&ce->oid, oid);
	memcpy(ce->name, path, len);
	ce->ce_flags = create_ce_flags(stage);
	ce->ce_namelen = len;
	ce->ce_mode = create_ce_mode(mode);

	ret = refresh_cache_entry(istate, ce, refresh_options);
	if (ret != ce)
		discard_cache_entry(ce);
	return ret;
}

struct cache_entry *make_transient_cache_entry(unsigned int mode, const struct object_id *oid,
					       const char *path, int stage)
{
	struct cache_entry *ce;
	int len;

	if (!verify_path(path, mode)) {
		error(_("invalid path '%s'"), path);
		return NULL;
	}

	len = strlen(path);
	ce = make_empty_transient_cache_entry(len);

	oidcpy(&ce->oid, oid);
	memcpy(ce->name, path, len);
	ce->ce_flags = create_ce_flags(stage);
	ce->ce_namelen = len;
	ce->ce_mode = create_ce_mode(mode);

	return ce;
}

/*
 * Chmod an index entry with either +x or -x.
 *
 * Returns -1 if the chmod for the particular cache entry failed (if it's
 * not a regular file), -2 if an invalid flip argument is passed in, 0
 * otherwise.
 */
int chmod_index_entry(struct index_state *istate, struct cache_entry *ce,
		      char flip)
{
	if (!S_ISREG(ce->ce_mode))
		return -1;
	switch (flip) {
	case '+':
		ce->ce_mode |= 0111;
		break;
	case '-':
		ce->ce_mode &= ~0111;
		break;
	default:
		return -2;
	}
	cache_tree_invalidate_path(istate, ce->name);
	ce->ce_flags |= CE_UPDATE_IN_BASE;
	mark_fsmonitor_invalid(istate, ce);
	istate->cache_changed |= CE_ENTRY_CHANGED;

	return 0;
}

int ce_same_name(const struct cache_entry *a, const struct cache_entry *b)
{
	int len = ce_namelen(a);
	return ce_namelen(b) == len && !memcmp(a->name, b->name, len);
}

/*
 * We fundamentally don't like some paths: we don't want
 * dot or dot-dot anywhere, and for obvious reasons don't
 * want to recurse into ".git" either.
 *
 * Also, we don't want double slashes or slashes at the
 * end that can make pathnames ambiguous.
 */
static int verify_dotfile(const char *rest, unsigned mode)
{
	/*
	 * The first character was '.', but that
	 * has already been discarded, we now test
	 * the rest.
	 */

	/* "." is not allowed */
	if (*rest == '\0' || is_dir_sep(*rest))
		return 0;

	switch (*rest) {
	/*
	 * ".git" followed by NUL or slash is bad. Note that we match
	 * case-insensitively here, even if ignore_case is not set.
	 * This outlaws ".GIT" everywhere out of an abundance of caution,
	 * since there's really no good reason to allow it.
	 *
	 * Once we've seen ".git", we can also find ".gitmodules", etc (also
	 * case-insensitively).
	 */
	case 'g':
	case 'G':
		if (rest[1] != 'i' && rest[1] != 'I')
			break;
		if (rest[2] != 't' && rest[2] != 'T')
			break;
		if (rest[3] == '\0' || is_dir_sep(rest[3]))
			return 0;
		if (S_ISLNK(mode)) {
			rest += 3;
			if (skip_iprefix(rest, "modules", &rest) &&
			    (*rest == '\0' || is_dir_sep(*rest)))
				return 0;
		}
		break;
	case '.':
		if (rest[1] == '\0' || is_dir_sep(rest[1]))
			return 0;
	}
	return 1;
}

int verify_path(const char *path, unsigned mode)
{
	char c;

	if (has_dos_drive_prefix(path))
		return 0;

	goto inside;
	for (;;) {
		if (!c)
			return 1;
		if (is_dir_sep(c)) {
inside:
			if (protect_hfs) {
				if (is_hfs_dotgit(path))
					return 0;
				if (S_ISLNK(mode)) {
					if (is_hfs_dotgitmodules(path))
						return 0;
				}
			}
			if (protect_ntfs) {
				if (is_ntfs_dotgit(path))
					return 0;
				if (S_ISLNK(mode)) {
					if (is_ntfs_dotgitmodules(path))
						return 0;
				}
			}

			c = *path++;
			if ((c == '.' && !verify_dotfile(path, mode)) ||
			    is_dir_sep(c) || c == '\0')
				return 0;
		}
		c = *path++;
	}
}

/*
 * Do we have another file that has the beginning components being a
 * proper superset of the name we're trying to add?
 */
static int has_file_name(struct index_state *istate,
			 const struct cache_entry *ce, int pos, int ok_to_replace)
{
	int retval = 0;
	int len = ce_namelen(ce);
	int stage = ce_stage(ce);
	const char *name = ce->name;

	while (pos < istate->cache_nr) {
		struct cache_entry *p = istate->cache[pos++];

		if (len >= ce_namelen(p))
			break;
		if (memcmp(name, p->name, len))
			break;
		if (ce_stage(p) != stage)
			continue;
		if (p->name[len] != '/')
			continue;
		if (p->ce_flags & CE_REMOVE)
			continue;
		retval = -1;
		if (!ok_to_replace)
			break;
		remove_index_entry_at(istate, --pos);
	}
	return retval;
}


/*
 * Like strcmp(), but also return the offset of the first change.
 * If strings are equal, return the length.
 */
int strcmp_offset(const char *s1, const char *s2, size_t *first_change)
{
	size_t k;

	if (!first_change)
		return strcmp(s1, s2);

	for (k = 0; s1[k] == s2[k]; k++)
		if (s1[k] == '\0')
			break;

	*first_change = k;
	return (unsigned char)s1[k] - (unsigned char)s2[k];
}

/*
 * Do we have another file with a pathname that is a proper
 * subset of the name we're trying to add?
 *
 * That is, is there another file in the index with a path
 * that matches a sub-directory in the given entry?
 */
static int has_dir_name(struct index_state *istate,
			const struct cache_entry *ce, int pos, int ok_to_replace)
{
	int retval = 0;
	int stage = ce_stage(ce);
	const char *name = ce->name;
	const char *slash = name + ce_namelen(ce);
	size_t len_eq_last;
	int cmp_last = 0;

	/*
	 * We are frequently called during an iteration on a sorted
	 * list of pathnames and while building a new index.  Therefore,
	 * there is a high probability that this entry will eventually
	 * be appended to the index, rather than inserted in the middle.
	 * If we can confirm that, we can avoid binary searches on the
	 * components of the pathname.
	 *
	 * Compare the entry's full path with the last path in the index.
	 */
	if (istate->cache_nr > 0) {
		cmp_last = strcmp_offset(name,
			istate->cache[istate->cache_nr - 1]->name,
			&len_eq_last);
		if (cmp_last > 0) {
			if (len_eq_last == 0) {
				/*
				 * The entry sorts AFTER the last one in the
				 * index and their paths have no common prefix,
				 * so there cannot be a F/D conflict.
				 */
				return retval;
			} else {
				/*
				 * The entry sorts AFTER the last one in the
				 * index, but has a common prefix.  Fall through
				 * to the loop below to disect the entry's path
				 * and see where the difference is.
				 */
			}
		} else if (cmp_last == 0) {
			/*
			 * The entry exactly matches the last one in the
			 * index, but because of multiple stage and CE_REMOVE
			 * items, we fall through and let the regular search
			 * code handle it.
			 */
		}
	}

	for (;;) {
		size_t len;

		for (;;) {
			if (*--slash == '/')
				break;
			if (slash <= ce->name)
				return retval;
		}
		len = slash - name;

		if (cmp_last > 0) {
			/*
			 * (len + 1) is a directory boundary (including
			 * the trailing slash).  And since the loop is
			 * decrementing "slash", the first iteration is
			 * the longest directory prefix; subsequent
			 * iterations consider parent directories.
			 */

			if (len + 1 <= len_eq_last) {
				/*
				 * The directory prefix (including the trailing
				 * slash) also appears as a prefix in the last
				 * entry, so the remainder cannot collide (because
				 * strcmp said the whole path was greater).
				 *
				 * EQ: last: xxx/A
				 *     this: xxx/B
				 *
				 * LT: last: xxx/file_A
				 *     this: xxx/file_B
				 */
				return retval;
			}

			if (len > len_eq_last) {
				/*
				 * This part of the directory prefix (excluding
				 * the trailing slash) is longer than the known
				 * equal portions, so this sub-directory cannot
				 * collide with a file.
				 *
				 * GT: last: xxxA
				 *     this: xxxB/file
				 */
				return retval;
			}

			if (istate->cache_nr > 0 &&
				ce_namelen(istate->cache[istate->cache_nr - 1]) > len) {
				/*
				 * The directory prefix lines up with part of
				 * a longer file or directory name, but sorts
				 * after it, so this sub-directory cannot
				 * collide with a file.
				 *
				 * last: xxx/yy-file (because '-' sorts before '/')
				 * this: xxx/yy/abc
				 */
				return retval;
			}

			/*
			 * This is a possible collision. Fall through and
			 * let the regular search code handle it.
			 *
			 * last: xxx
			 * this: xxx/file
			 */
		}

		pos = index_name_stage_pos(istate, name, len, stage);
		if (pos >= 0) {
			/*
			 * Found one, but not so fast.  This could
			 * be a marker that says "I was here, but
			 * I am being removed".  Such an entry is
			 * not a part of the resulting tree, and
			 * it is Ok to have a directory at the same
			 * path.
			 */
			if (!(istate->cache[pos]->ce_flags & CE_REMOVE)) {
				retval = -1;
				if (!ok_to_replace)
					break;
				remove_index_entry_at(istate, pos);
				continue;
			}
		}
		else
			pos = -pos-1;

		/*
		 * Trivial optimization: if we find an entry that
		 * already matches the sub-directory, then we know
		 * we're ok, and we can exit.
		 */
		while (pos < istate->cache_nr) {
			struct cache_entry *p = istate->cache[pos];
			if ((ce_namelen(p) <= len) ||
			    (p->name[len] != '/') ||
			    memcmp(p->name, name, len))
				break; /* not our subdirectory */
			if (ce_stage(p) == stage && !(p->ce_flags & CE_REMOVE))
				/*
				 * p is at the same stage as our entry, and
				 * is a subdirectory of what we are looking
				 * at, so we cannot have conflicts at our
				 * level or anything shorter.
				 */
				return retval;
			pos++;
		}
	}
	return retval;
}

/* We may be in a situation where we already have path/file and path
 * is being added, or we already have path and path/file is being
 * added.  Either one would result in a nonsense tree that has path
 * twice when git-write-tree tries to write it out.  Prevent it.
 *
 * If ok-to-replace is specified, we remove the conflicting entries
 * from the cache so the caller should recompute the insert position.
 * When this happens, we return non-zero.
 */
static int check_file_directory_conflict(struct index_state *istate,
					 const struct cache_entry *ce,
					 int pos, int ok_to_replace)
{
	int retval;

	/*
	 * When ce is an "I am going away" entry, we allow it to be added
	 */
	if (ce->ce_flags & CE_REMOVE)
		return 0;

	/*
	 * We check if the path is a sub-path of a subsequent pathname
	 * first, since removing those will not change the position
	 * in the array.
	 */
	retval = has_file_name(istate, ce, pos, ok_to_replace);

	/*
	 * Then check if the path might have a clashing sub-directory
	 * before it.
	 */
	return retval + has_dir_name(istate, ce, pos, ok_to_replace);
}

static int add_index_entry_with_check(struct index_state *istate, struct cache_entry *ce, int option)
{
	int pos;
	int ok_to_add = option & ADD_CACHE_OK_TO_ADD;
	int ok_to_replace = option & ADD_CACHE_OK_TO_REPLACE;
	int skip_df_check = option & ADD_CACHE_SKIP_DFCHECK;
	int new_only = option & ADD_CACHE_NEW_ONLY;

	if (!(option & ADD_CACHE_KEEP_CACHE_TREE))
		cache_tree_invalidate_path(istate, ce->name);

	/*
	 * If this entry's path sorts after the last entry in the index,
	 * we can avoid searching for it.
	 */
	if (istate->cache_nr > 0 &&
		strcmp(ce->name, istate->cache[istate->cache_nr - 1]->name) > 0)
		pos = -istate->cache_nr - 1;
	else
		pos = index_name_stage_pos(istate, ce->name, ce_namelen(ce), ce_stage(ce));

	/* existing match? Just replace it. */
	if (pos >= 0) {
		if (!new_only)
			replace_index_entry(istate, pos, ce);
		return 0;
	}
	pos = -pos-1;

	if (!(option & ADD_CACHE_KEEP_CACHE_TREE))
		untracked_cache_add_to_index(istate, ce->name);

	/*
	 * Inserting a merged entry ("stage 0") into the index
	 * will always replace all non-merged entries..
	 */
	if (pos < istate->cache_nr && ce_stage(ce) == 0) {
		while (ce_same_name(istate->cache[pos], ce)) {
			ok_to_add = 1;
			if (!remove_index_entry_at(istate, pos))
				break;
		}
	}

	if (!ok_to_add)
		return -1;
	if (!verify_path(ce->name, ce->ce_mode))
		return error(_("invalid path '%s'"), ce->name);

	if (!skip_df_check &&
	    check_file_directory_conflict(istate, ce, pos, ok_to_replace)) {
		if (!ok_to_replace)
			return error(_("'%s' appears as both a file and as a directory"),
				     ce->name);
		pos = index_name_stage_pos(istate, ce->name, ce_namelen(ce), ce_stage(ce));
		pos = -pos-1;
	}
	return pos + 1;
}

int add_index_entry(struct index_state *istate, struct cache_entry *ce, int option)
{
	int pos;

	if (option & ADD_CACHE_JUST_APPEND)
		pos = istate->cache_nr;
	else {
		int ret;
		ret = add_index_entry_with_check(istate, ce, option);
		if (ret <= 0)
			return ret;
		pos = ret - 1;
	}

	/* Make sure the array is big enough .. */
	ALLOC_GROW(istate->cache, istate->cache_nr + 1, istate->cache_alloc);

	/* Add it in.. */
	istate->cache_nr++;
	if (istate->cache_nr > pos + 1)
		MOVE_ARRAY(istate->cache + pos + 1, istate->cache + pos,
			   istate->cache_nr - pos - 1);
	set_index_entry(istate, pos, ce);
	istate->cache_changed |= CE_ENTRY_ADDED;
	return 0;
}

/*
 * "refresh" does not calculate a new sha1 file or bring the
 * cache up-to-date for mode/content changes. But what it
 * _does_ do is to "re-match" the stat information of a file
 * with the cache, so that you can refresh the cache for a
 * file that hasn't been changed but where the stat entry is
 * out of date.
 *
 * For example, you'd want to do this after doing a "git-read-tree",
 * to link up the stat cache details with the proper files.
 */
static struct cache_entry *refresh_cache_ent(struct index_state *istate,
					     struct cache_entry *ce,
					     unsigned int options, int *err,
					     int *changed_ret)
{
	struct stat st;
	struct cache_entry *updated;
	int changed;
	int refresh = options & CE_MATCH_REFRESH;
	int ignore_valid = options & CE_MATCH_IGNORE_VALID;
	int ignore_skip_worktree = options & CE_MATCH_IGNORE_SKIP_WORKTREE;
	int ignore_missing = options & CE_MATCH_IGNORE_MISSING;
	int ignore_fsmonitor = options & CE_MATCH_IGNORE_FSMONITOR;

	if (!refresh || ce_uptodate(ce))
		return ce;

	if (!ignore_fsmonitor)
		refresh_fsmonitor(istate);
	/*
	 * CE_VALID or CE_SKIP_WORKTREE means the user promised us
	 * that the change to the work tree does not matter and told
	 * us not to worry.
	 */
	if (!ignore_skip_worktree && ce_skip_worktree(ce)) {
		ce_mark_uptodate(ce);
		return ce;
	}
	if (!ignore_valid && (ce->ce_flags & CE_VALID)) {
		ce_mark_uptodate(ce);
		return ce;
	}
	if (!ignore_fsmonitor && (ce->ce_flags & CE_FSMONITOR_VALID)) {
		ce_mark_uptodate(ce);
		return ce;
	}

	if (has_symlink_leading_path(ce->name, ce_namelen(ce))) {
		if (ignore_missing)
			return ce;
		if (err)
			*err = ENOENT;
		return NULL;
	}

	if (lstat(ce->name, &st) < 0) {
		if (ignore_missing && errno == ENOENT)
			return ce;
		if (err)
			*err = errno;
		return NULL;
	}

	changed = ie_match_stat(istate, ce, &st, options);
	if (changed_ret)
		*changed_ret = changed;
	if (!changed) {
		/*
		 * The path is unchanged.  If we were told to ignore
		 * valid bit, then we did the actual stat check and
		 * found that the entry is unmodified.  If the entry
		 * is not marked VALID, this is the place to mark it
		 * valid again, under "assume unchanged" mode.
		 */
		if (ignore_valid && assume_unchanged &&
		    !(ce->ce_flags & CE_VALID))
			; /* mark this one VALID again */
		else {
			/*
			 * We do not mark the index itself "modified"
			 * because CE_UPTODATE flag is in-core only;
			 * we are not going to write this change out.
			 */
			if (!S_ISGITLINK(ce->ce_mode)) {
				ce_mark_uptodate(ce);
				mark_fsmonitor_valid(ce);
			}
			return ce;
		}
	}

	if (ie_modified(istate, ce, &st, options)) {
		if (err)
			*err = EINVAL;
		return NULL;
	}

	updated = make_empty_cache_entry(istate, ce_namelen(ce));
	copy_cache_entry(updated, ce);
	memcpy(updated->name, ce->name, ce->ce_namelen + 1);
	fill_stat_cache_info(updated, &st);
	/*
	 * If ignore_valid is not set, we should leave CE_VALID bit
	 * alone.  Otherwise, paths marked with --no-assume-unchanged
	 * (i.e. things to be edited) will reacquire CE_VALID bit
	 * automatically, which is not really what we want.
	 */
	if (!ignore_valid && assume_unchanged &&
	    !(ce->ce_flags & CE_VALID))
		updated->ce_flags &= ~CE_VALID;

	/* istate->cache_changed is updated in the caller */
	return updated;
}

static void show_file(const char * fmt, const char * name, int in_porcelain,
		      int * first, const char *header_msg)
{
	if (in_porcelain && *first && header_msg) {
		printf("%s\n", header_msg);
		*first = 0;
	}
	printf(fmt, name);
}

int refresh_index(struct index_state *istate, unsigned int flags,
		  const struct pathspec *pathspec,
		  char *seen, const char *header_msg)
{
	int i;
	int has_errors = 0;
	int really = (flags & REFRESH_REALLY) != 0;
	int allow_unmerged = (flags & REFRESH_UNMERGED) != 0;
	int quiet = (flags & REFRESH_QUIET) != 0;
	int not_new = (flags & REFRESH_IGNORE_MISSING) != 0;
	int ignore_submodules = (flags & REFRESH_IGNORE_SUBMODULES) != 0;
	int first = 1;
	int in_porcelain = (flags & REFRESH_IN_PORCELAIN);
	unsigned int options = (CE_MATCH_REFRESH |
				(really ? CE_MATCH_IGNORE_VALID : 0) |
				(not_new ? CE_MATCH_IGNORE_MISSING : 0));
	const char *modified_fmt;
	const char *deleted_fmt;
	const char *typechange_fmt;
	const char *added_fmt;
	const char *unmerged_fmt;
	struct progress *progress = NULL;

	if (flags & REFRESH_PROGRESS && isatty(2))
		progress = start_delayed_progress(_("Refresh index"),
						  istate->cache_nr);

	trace_performance_enter();
	modified_fmt   = in_porcelain ? "M\t%s\n" : "%s: needs update\n";
	deleted_fmt    = in_porcelain ? "D\t%s\n" : "%s: needs update\n";
	typechange_fmt = in_porcelain ? "T\t%s\n" : "%s: needs update\n";
	added_fmt      = in_porcelain ? "A\t%s\n" : "%s: needs update\n";
	unmerged_fmt   = in_porcelain ? "U\t%s\n" : "%s: needs merge\n";
	/*
	 * Use the multi-threaded preload_index() to refresh most of the
	 * cache entries quickly then in the single threaded loop below,
	 * we only have to do the special cases that are left.
	 */
	preload_index(istate, pathspec, 0);
	for (i = 0; i < istate->cache_nr; i++) {
		struct cache_entry *ce, *new_entry;
		int cache_errno = 0;
		int changed = 0;
		int filtered = 0;

		ce = istate->cache[i];
		if (ignore_submodules && S_ISGITLINK(ce->ce_mode))
			continue;

		if (pathspec && !ce_path_match(istate, ce, pathspec, seen))
			filtered = 1;

		if (ce_stage(ce)) {
			while ((i < istate->cache_nr) &&
			       ! strcmp(istate->cache[i]->name, ce->name))
				i++;
			i--;
			if (allow_unmerged)
				continue;
			if (!filtered)
				show_file(unmerged_fmt, ce->name, in_porcelain,
					  &first, header_msg);
			has_errors = 1;
			continue;
		}

		if (filtered)
			continue;

		new_entry = refresh_cache_ent(istate, ce, options, &cache_errno, &changed);
		if (new_entry == ce)
			continue;
		if (progress)
			display_progress(progress, i);
		if (!new_entry) {
			const char *fmt;

			if (really && cache_errno == EINVAL) {
				/* If we are doing --really-refresh that
				 * means the index is not valid anymore.
				 */
				ce->ce_flags &= ~CE_VALID;
				ce->ce_flags |= CE_UPDATE_IN_BASE;
				mark_fsmonitor_invalid(istate, ce);
				istate->cache_changed |= CE_ENTRY_CHANGED;
			}
			if (quiet)
				continue;

			if (cache_errno == ENOENT)
				fmt = deleted_fmt;
			else if (ce_intent_to_add(ce))
				fmt = added_fmt; /* must be before other checks */
			else if (changed & TYPE_CHANGED)
				fmt = typechange_fmt;
			else
				fmt = modified_fmt;
			show_file(fmt,
				  ce->name, in_porcelain, &first, header_msg);
			has_errors = 1;
			continue;
		}

		replace_index_entry(istate, i, new_entry);
	}
	if (progress) {
		display_progress(progress, istate->cache_nr);
		stop_progress(&progress);
	}
	trace_performance_leave("refresh index");
	return has_errors;
}

struct cache_entry *refresh_cache_entry(struct index_state *istate,
					struct cache_entry *ce,
					unsigned int options)
{
	return refresh_cache_ent(istate, ce, options, NULL, NULL);
}


/*****************************************************************
 * Index File I/O
 *****************************************************************/

#define INDEX_FORMAT_DEFAULT 3

static unsigned int get_index_format_default(void)
{
	char *envversion = getenv("GIT_INDEX_VERSION");
	char *endp;
	int value;
	unsigned int version = INDEX_FORMAT_DEFAULT;

	if (!envversion) {
		if (!git_config_get_int("index.version", &value))
			version = value;
		if (version < INDEX_FORMAT_LB || INDEX_FORMAT_UB < version) {
			warning(_("index.version set, but the value is invalid.\n"
				  "Using version %i"), INDEX_FORMAT_DEFAULT);
			return INDEX_FORMAT_DEFAULT;
		}
		return version;
	}

	version = strtoul(envversion, &endp, 10);
	if (*endp ||
	    version < INDEX_FORMAT_LB || INDEX_FORMAT_UB < version) {
		warning(_("GIT_INDEX_VERSION set, but the value is invalid.\n"
			  "Using version %i"), INDEX_FORMAT_DEFAULT);
		version = INDEX_FORMAT_DEFAULT;
	}
	return version;
}

/*
 * dev/ino/uid/gid/size are also just tracked to the low 32 bits
 * Again - this is just a (very strong in practice) heuristic that
 * the inode hasn't changed.
 *
 * We save the fields in big-endian order to allow using the
 * index file over NFS transparently.
 */
struct ondisk_cache_entry {
	struct cache_time ctime;
	struct cache_time mtime;
	uint32_t dev;
	uint32_t ino;
	uint32_t mode;
	uint32_t uid;
	uint32_t gid;
	uint32_t size;
	unsigned char sha1[20];
	uint16_t flags;
	char name[FLEX_ARRAY]; /* more */
};

/*
 * This struct is used when CE_EXTENDED bit is 1
 * The struct must match ondisk_cache_entry exactly from
 * ctime till flags
 */
struct ondisk_cache_entry_extended {
	struct cache_time ctime;
	struct cache_time mtime;
	uint32_t dev;
	uint32_t ino;
	uint32_t mode;
	uint32_t uid;
	uint32_t gid;
	uint32_t size;
	unsigned char sha1[20];
	uint16_t flags;
	uint16_t flags2;
	char name[FLEX_ARRAY]; /* more */
};

/* These are only used for v3 or lower */
#define align_padding_size(size, len) ((size + (len) + 8) & ~7) - (size + len)
#define align_flex_name(STRUCT,len) ((offsetof(struct STRUCT,name) + (len) + 8) & ~7)
#define ondisk_cache_entry_size(len) align_flex_name(ondisk_cache_entry,len)
#define ondisk_cache_entry_extended_size(len) align_flex_name(ondisk_cache_entry_extended,len)
#define ondisk_ce_size(ce) (((ce)->ce_flags & CE_EXTENDED) ? \
			    ondisk_cache_entry_extended_size(ce_namelen(ce)) : \
			    ondisk_cache_entry_size(ce_namelen(ce)))

/* Allow fsck to force verification of the index checksum. */
int verify_index_checksum;

/* Allow fsck to force verification of the cache entry order. */
int verify_ce_order;

static int verify_hdr(const struct cache_header *hdr, unsigned long size)
{
	git_hash_ctx c;
	unsigned char hash[GIT_MAX_RAWSZ];
	int hdr_version;

	if (hdr->hdr_signature != htonl(CACHE_SIGNATURE))
		return error(_("bad signature 0x%08x"), hdr->hdr_signature);
	hdr_version = ntohl(hdr->hdr_version);
	if (hdr_version < INDEX_FORMAT_LB || INDEX_FORMAT_UB < hdr_version)
		return error(_("bad index version %d"), hdr_version);

	if (!verify_index_checksum)
		return 0;

	the_hash_algo->init_fn(&c);
	the_hash_algo->update_fn(&c, hdr, size - the_hash_algo->rawsz);
	the_hash_algo->final_fn(hash, &c);
	if (!hasheq(hash, (unsigned char *)hdr + size - the_hash_algo->rawsz))
		return error(_("bad index file sha1 signature"));
	return 0;
}

static int read_index_extension(struct index_state *istate,
				const char *ext, const char *data, unsigned long sz)
{
	switch (CACHE_EXT(ext)) {
	case CACHE_EXT_TREE:
		istate->cache_tree = cache_tree_read(data, sz);
		break;
	case CACHE_EXT_RESOLVE_UNDO:
		istate->resolve_undo = resolve_undo_read(data, sz);
		break;
	case CACHE_EXT_LINK:
		if (read_link_extension(istate, data, sz))
			return -1;
		break;
	case CACHE_EXT_UNTRACKED:
		istate->untracked = read_untracked_extension(data, sz);
		break;
	case CACHE_EXT_FSMONITOR:
		read_fsmonitor_extension(istate, data, sz);
		break;
	case CACHE_EXT_ENDOFINDEXENTRIES:
	case CACHE_EXT_INDEXENTRYOFFSETTABLE:
		/* already handled in do_read_index() */
		break;
	default:
		if (*ext < 'A' || 'Z' < *ext)
			return error(_("index uses %.4s extension, which we do not understand"),
				     ext);
<<<<<<< HEAD
		fprintf_ln(stderr, _("ignoring %.4s extension"), ext);
=======
		trace_printf("ignoring %.4s extension\n", ext);
		if (advice_unknown_index_extension) {
			warning(_("ignoring optional %.4s index extension"), ext);
			advise(_("This is likely due to the file having been written by a newer\n"
				 "version of Git than is reading it. You can upgrade Git to\n"
				 "take advantage of performance improvements from the updated\n"
				 "file format.\n"
				 "\n"
				 "Run \"%s\"\n"
				 "to suppress this message."),
			       "git config advice.unknownIndexExtension false");
		}
>>>>>>> ee70c128
		break;
	}
	return 0;
}

int hold_locked_index(struct lock_file *lk, int lock_flags)
{
	return hold_lock_file_for_update(lk, get_index_file(), lock_flags);
}

int read_index(struct index_state *istate)
{
	return read_index_from(istate, get_index_file(), get_git_dir());
}

static struct cache_entry *create_from_disk(struct mem_pool *ce_mem_pool,
					    unsigned int version,
					    struct ondisk_cache_entry *ondisk,
					    unsigned long *ent_size,
					    const struct cache_entry *previous_ce)
{
	struct cache_entry *ce;
	size_t len;
	const char *name;
	unsigned int flags;
	size_t copy_len = 0;
	/*
	 * Adjacent cache entries tend to share the leading paths, so it makes
	 * sense to only store the differences in later entries.  In the v4
	 * on-disk format of the index, each on-disk cache entry stores the
	 * number of bytes to be stripped from the end of the previous name,
	 * and the bytes to append to the result, to come up with its name.
	 */
	int expand_name_field = version == 4;

	/* On-disk flags are just 16 bits */
	flags = get_be16(&ondisk->flags);
	len = flags & CE_NAMEMASK;

	if (flags & CE_EXTENDED) {
		struct ondisk_cache_entry_extended *ondisk2;
		int extended_flags;
		ondisk2 = (struct ondisk_cache_entry_extended *)ondisk;
		extended_flags = get_be16(&ondisk2->flags2) << 16;
		/* We do not yet understand any bit out of CE_EXTENDED_FLAGS */
		if (extended_flags & ~CE_EXTENDED_FLAGS)
			die(_("unknown index entry format 0x%08x"), extended_flags);
		flags |= extended_flags;
		name = ondisk2->name;
	}
	else
		name = ondisk->name;

	if (expand_name_field) {
		const unsigned char *cp = (const unsigned char *)name;
		size_t strip_len, previous_len;

		/* If we're at the begining of a block, ignore the previous name */
		strip_len = decode_varint(&cp);
		if (previous_ce) {
			previous_len = previous_ce->ce_namelen;
			if (previous_len < strip_len)
				die(_("malformed name field in the index, near path '%s'"),
					previous_ce->name);
			copy_len = previous_len - strip_len;
		}
		name = (const char *)cp;
	}

	if (len == CE_NAMEMASK) {
		len = strlen(name);
		if (expand_name_field)
			len += copy_len;
	}

	ce = mem_pool__ce_alloc(ce_mem_pool, len);

	ce->ce_stat_data.sd_ctime.sec = get_be32(&ondisk->ctime.sec);
	ce->ce_stat_data.sd_mtime.sec = get_be32(&ondisk->mtime.sec);
	ce->ce_stat_data.sd_ctime.nsec = get_be32(&ondisk->ctime.nsec);
	ce->ce_stat_data.sd_mtime.nsec = get_be32(&ondisk->mtime.nsec);
	ce->ce_stat_data.sd_dev   = get_be32(&ondisk->dev);
	ce->ce_stat_data.sd_ino   = get_be32(&ondisk->ino);
	ce->ce_mode  = get_be32(&ondisk->mode);
	ce->ce_stat_data.sd_uid   = get_be32(&ondisk->uid);
	ce->ce_stat_data.sd_gid   = get_be32(&ondisk->gid);
	ce->ce_stat_data.sd_size  = get_be32(&ondisk->size);
	ce->ce_flags = flags & ~CE_NAMEMASK;
	ce->ce_namelen = len;
	ce->index = 0;
	hashcpy(ce->oid.hash, ondisk->sha1);

	if (expand_name_field) {
		if (copy_len)
			memcpy(ce->name, previous_ce->name, copy_len);
		memcpy(ce->name + copy_len, name, len + 1 - copy_len);
		*ent_size = (name - ((char *)ondisk)) + len + 1 - copy_len;
	} else {
		memcpy(ce->name, name, len + 1);
		*ent_size = ondisk_ce_size(ce);
	}
	return ce;
}

static void check_ce_order(struct index_state *istate)
{
	unsigned int i;

	if (!verify_ce_order)
		return;

	for (i = 1; i < istate->cache_nr; i++) {
		struct cache_entry *ce = istate->cache[i - 1];
		struct cache_entry *next_ce = istate->cache[i];
		int name_compare = strcmp(ce->name, next_ce->name);

		if (0 < name_compare)
			die(_("unordered stage entries in index"));
		if (!name_compare) {
			if (!ce_stage(ce))
				die(_("multiple stage entries for merged file '%s'"),
				    ce->name);
			if (ce_stage(ce) > ce_stage(next_ce))
				die(_("unordered stage entries for '%s'"),
				    ce->name);
		}
	}
}

static void tweak_untracked_cache(struct index_state *istate)
{
	switch (git_config_get_untracked_cache()) {
	case -1: /* keep: do nothing */
		break;
	case 0: /* false */
		remove_untracked_cache(istate);
		break;
	case 1: /* true */
		add_untracked_cache(istate);
		break;
	default: /* unknown value: do nothing */
		break;
	}
}

static void tweak_split_index(struct index_state *istate)
{
	switch (git_config_get_split_index()) {
	case -1: /* unset: do nothing */
		break;
	case 0: /* false */
		remove_split_index(istate);
		break;
	case 1: /* true */
		add_split_index(istate);
		break;
	default: /* unknown value: do nothing */
		break;
	}
}

static void post_read_index_from(struct index_state *istate)
{
	check_ce_order(istate);
	tweak_untracked_cache(istate);
	tweak_split_index(istate);
	tweak_fsmonitor(istate);
}

static size_t estimate_cache_size_from_compressed(unsigned int entries)
{
	return entries * (sizeof(struct cache_entry) + CACHE_ENTRY_PATH_LENGTH);
}

static size_t estimate_cache_size(size_t ondisk_size, unsigned int entries)
{
	long per_entry = sizeof(struct cache_entry) - sizeof(struct ondisk_cache_entry);

	/*
	 * Account for potential alignment differences.
	 */
	per_entry += align_padding_size(sizeof(struct cache_entry), -sizeof(struct ondisk_cache_entry));
	return ondisk_size + entries * per_entry;
}

struct index_entry_offset
{
	/* starting byte offset into index file, count of index entries in this block */
	int offset, nr;
};

struct index_entry_offset_table
{
	int nr;
	struct index_entry_offset entries[FLEX_ARRAY];
};

static struct index_entry_offset_table *read_ieot_extension(const char *mmap, size_t mmap_size, size_t offset);
static void write_ieot_extension(struct strbuf *sb, struct index_entry_offset_table *ieot);

static size_t read_eoie_extension(const char *mmap, size_t mmap_size);
static void write_eoie_extension(struct strbuf *sb, git_hash_ctx *eoie_context, size_t offset);

struct load_index_extensions
{
	pthread_t pthread;
	struct index_state *istate;
	const char *mmap;
	size_t mmap_size;
	unsigned long src_offset;
};

static void *load_index_extensions(void *_data)
{
	struct load_index_extensions *p = _data;
	unsigned long src_offset = p->src_offset;

	while (src_offset <= p->mmap_size - the_hash_algo->rawsz - 8) {
		/* After an array of active_nr index entries,
		 * there can be arbitrary number of extended
		 * sections, each of which is prefixed with
		 * extension name (4-byte) and section length
		 * in 4-byte network byte order.
		 */
		uint32_t extsize = get_be32(p->mmap + src_offset + 4);
		if (read_index_extension(p->istate,
					 p->mmap + src_offset,
					 p->mmap + src_offset + 8,
					 extsize) < 0) {
			munmap((void *)p->mmap, p->mmap_size);
			die(_("index file corrupt"));
		}
		src_offset += 8;
		src_offset += extsize;
	}

	return NULL;
}

/*
 * A helper function that will load the specified range of cache entries
 * from the memory mapped file and add them to the given index.
 */
static unsigned long load_cache_entry_block(struct index_state *istate,
			struct mem_pool *ce_mem_pool, int offset, int nr, const char *mmap,
			unsigned long start_offset, const struct cache_entry *previous_ce)
{
	int i;
	unsigned long src_offset = start_offset;

	for (i = offset; i < offset + nr; i++) {
		struct ondisk_cache_entry *disk_ce;
		struct cache_entry *ce;
		unsigned long consumed;

		disk_ce = (struct ondisk_cache_entry *)(mmap + src_offset);
		ce = create_from_disk(ce_mem_pool, istate->version, disk_ce, &consumed, previous_ce);
		set_index_entry(istate, i, ce);

		src_offset += consumed;
		previous_ce = ce;
	}
	return src_offset - start_offset;
}

static unsigned long load_all_cache_entries(struct index_state *istate,
			const char *mmap, size_t mmap_size, unsigned long src_offset)
{
	unsigned long consumed;

	if (istate->version == 4) {
		mem_pool_init(&istate->ce_mem_pool,
				estimate_cache_size_from_compressed(istate->cache_nr));
	} else {
		mem_pool_init(&istate->ce_mem_pool,
				estimate_cache_size(mmap_size, istate->cache_nr));
	}

	consumed = load_cache_entry_block(istate, istate->ce_mem_pool,
					0, istate->cache_nr, mmap, src_offset, NULL);
	return consumed;
}

/*
 * Mostly randomly chosen maximum thread counts: we
 * cap the parallelism to online_cpus() threads, and we want
 * to have at least 10000 cache entries per thread for it to
 * be worth starting a thread.
 */

#define THREAD_COST		(10000)

struct load_cache_entries_thread_data
{
	pthread_t pthread;
	struct index_state *istate;
	struct mem_pool *ce_mem_pool;
	int offset;
	const char *mmap;
	struct index_entry_offset_table *ieot;
	int ieot_start;		/* starting index into the ieot array */
	int ieot_blocks;	/* count of ieot entries to process */
	unsigned long consumed;	/* return # of bytes in index file processed */
};

/*
 * A thread proc to run the load_cache_entries() computation
 * across multiple background threads.
 */
static void *load_cache_entries_thread(void *_data)
{
	struct load_cache_entries_thread_data *p = _data;
	int i;

	/* iterate across all ieot blocks assigned to this thread */
	for (i = p->ieot_start; i < p->ieot_start + p->ieot_blocks; i++) {
		p->consumed += load_cache_entry_block(p->istate, p->ce_mem_pool,
			p->offset, p->ieot->entries[i].nr, p->mmap, p->ieot->entries[i].offset, NULL);
		p->offset += p->ieot->entries[i].nr;
	}
	return NULL;
}

static unsigned long load_cache_entries_threaded(struct index_state *istate, const char *mmap, size_t mmap_size,
			unsigned long src_offset, int nr_threads, struct index_entry_offset_table *ieot)
{
	int i, offset, ieot_blocks, ieot_start, err;
	struct load_cache_entries_thread_data *data;
	unsigned long consumed = 0;

	/* a little sanity checking */
	if (istate->name_hash_initialized)
		BUG("the name hash isn't thread safe");

	mem_pool_init(&istate->ce_mem_pool, 0);

	/* ensure we have no more threads than we have blocks to process */
	if (nr_threads > ieot->nr)
		nr_threads = ieot->nr;
	data = xcalloc(nr_threads, sizeof(*data));

	offset = ieot_start = 0;
	ieot_blocks = DIV_ROUND_UP(ieot->nr, nr_threads);
	for (i = 0; i < nr_threads; i++) {
		struct load_cache_entries_thread_data *p = &data[i];
		int nr, j;

		if (ieot_start + ieot_blocks > ieot->nr)
			ieot_blocks = ieot->nr - ieot_start;

		p->istate = istate;
		p->offset = offset;
		p->mmap = mmap;
		p->ieot = ieot;
		p->ieot_start = ieot_start;
		p->ieot_blocks = ieot_blocks;

		/* create a mem_pool for each thread */
		nr = 0;
		for (j = p->ieot_start; j < p->ieot_start + p->ieot_blocks; j++)
			nr += p->ieot->entries[j].nr;
		if (istate->version == 4) {
			mem_pool_init(&p->ce_mem_pool,
				estimate_cache_size_from_compressed(nr));
		} else {
			mem_pool_init(&p->ce_mem_pool,
				estimate_cache_size(mmap_size, nr));
		}

		err = pthread_create(&p->pthread, NULL, load_cache_entries_thread, p);
		if (err)
			die(_("unable to create load_cache_entries thread: %s"), strerror(err));

		/* increment by the number of cache entries in the ieot block being processed */
		for (j = 0; j < ieot_blocks; j++)
			offset += ieot->entries[ieot_start + j].nr;
		ieot_start += ieot_blocks;
	}

	for (i = 0; i < nr_threads; i++) {
		struct load_cache_entries_thread_data *p = &data[i];

		err = pthread_join(p->pthread, NULL);
		if (err)
			die(_("unable to join load_cache_entries thread: %s"), strerror(err));
		mem_pool_combine(istate->ce_mem_pool, p->ce_mem_pool);
		consumed += p->consumed;
	}

	free(data);

	return consumed;
}

/* remember to discard_cache() before reading a different cache! */
int do_read_index(struct index_state *istate, const char *path, int must_exist)
{
	int fd;
	struct stat st;
	unsigned long src_offset;
	const struct cache_header *hdr;
	const char *mmap;
	size_t mmap_size;
	struct load_index_extensions p;
	size_t extension_offset = 0;
	int nr_threads, cpus;
	struct index_entry_offset_table *ieot = NULL;

	if (istate->initialized)
		return istate->cache_nr;

	istate->timestamp.sec = 0;
	istate->timestamp.nsec = 0;
	fd = open(path, O_RDONLY);
	if (fd < 0) {
		if (!must_exist && errno == ENOENT)
			return 0;
		die_errno(_("%s: index file open failed"), path);
	}

	if (fstat(fd, &st))
		die_errno(_("%s: cannot stat the open index"), path);

	mmap_size = xsize_t(st.st_size);
	if (mmap_size < sizeof(struct cache_header) + the_hash_algo->rawsz)
		die(_("%s: index file smaller than expected"), path);

	mmap = xmmap(NULL, mmap_size, PROT_READ, MAP_PRIVATE, fd, 0);
	if (mmap == MAP_FAILED)
		die_errno(_("%s: unable to map index file"), path);
	close(fd);

	hdr = (const struct cache_header *)mmap;
	if (verify_hdr(hdr, mmap_size) < 0)
		goto unmap;

	hashcpy(istate->oid.hash, (const unsigned char *)hdr + mmap_size - the_hash_algo->rawsz);
	istate->version = ntohl(hdr->hdr_version);
	istate->cache_nr = ntohl(hdr->hdr_entries);
	istate->cache_alloc = alloc_nr(istate->cache_nr);
	istate->cache = xcalloc(istate->cache_alloc, sizeof(*istate->cache));
	istate->initialized = 1;

	p.istate = istate;
	p.mmap = mmap;
	p.mmap_size = mmap_size;

	src_offset = sizeof(*hdr);

	if (git_config_get_index_threads(&nr_threads))
		nr_threads = 1;

	/* TODO: does creating more threads than cores help? */
	if (!nr_threads) {
		nr_threads = istate->cache_nr / THREAD_COST;
		cpus = online_cpus();
		if (nr_threads > cpus)
			nr_threads = cpus;
	}

	if (!HAVE_THREADS)
		nr_threads = 1;

	if (nr_threads > 1) {
		extension_offset = read_eoie_extension(mmap, mmap_size);
		if (extension_offset) {
			int err;

			p.src_offset = extension_offset;
			err = pthread_create(&p.pthread, NULL, load_index_extensions, &p);
			if (err)
				die(_("unable to create load_index_extensions thread: %s"), strerror(err));

			nr_threads--;
		}
	}

	/*
	 * Locate and read the index entry offset table so that we can use it
	 * to multi-thread the reading of the cache entries.
	 */
	if (extension_offset && nr_threads > 1)
		ieot = read_ieot_extension(mmap, mmap_size, extension_offset);

	if (ieot) {
		src_offset += load_cache_entries_threaded(istate, mmap, mmap_size, src_offset, nr_threads, ieot);
		free(ieot);
	} else {
		src_offset += load_all_cache_entries(istate, mmap, mmap_size, src_offset);
	}

	istate->timestamp.sec = st.st_mtime;
	istate->timestamp.nsec = ST_MTIME_NSEC(st);

	/* if we created a thread, join it otherwise load the extensions on the primary thread */
	if (extension_offset) {
		int ret = pthread_join(p.pthread, NULL);
		if (ret)
			die(_("unable to join load_index_extensions thread: %s"), strerror(ret));
	} else {
		p.src_offset = src_offset;
		load_index_extensions(&p);
	}
	munmap((void *)mmap, mmap_size);
	return istate->cache_nr;

unmap:
	munmap((void *)mmap, mmap_size);
	die(_("index file corrupt"));
}

/*
 * Signal that the shared index is used by updating its mtime.
 *
 * This way, shared index can be removed if they have not been used
 * for some time.
 */
static void freshen_shared_index(const char *shared_index, int warn)
{
	if (!check_and_freshen_file(shared_index, 1) && warn)
		warning(_("could not freshen shared index '%s'"), shared_index);
}

int read_index_from(struct index_state *istate, const char *path,
		    const char *gitdir)
{
	struct split_index *split_index;
	int ret;
	char *base_oid_hex;
	char *base_path;

	/* istate->initialized covers both .git/index and .git/sharedindex.xxx */
	if (istate->initialized)
		return istate->cache_nr;

	trace_performance_enter();
	ret = do_read_index(istate, path, 0);
	trace_performance_leave("read cache %s", path);

	split_index = istate->split_index;
	if (!split_index || is_null_oid(&split_index->base_oid)) {
		post_read_index_from(istate);
		return ret;
	}

	trace_performance_enter();
	if (split_index->base)
		discard_index(split_index->base);
	else
		split_index->base = xcalloc(1, sizeof(*split_index->base));

	base_oid_hex = oid_to_hex(&split_index->base_oid);
	base_path = xstrfmt("%s/sharedindex.%s", gitdir, base_oid_hex);
	ret = do_read_index(split_index->base, base_path, 1);
	if (!oideq(&split_index->base_oid, &split_index->base->oid))
		die(_("broken index, expect %s in %s, got %s"),
		    base_oid_hex, base_path,
		    oid_to_hex(&split_index->base->oid));

	freshen_shared_index(base_path, 0);
	merge_base_index(istate);
	post_read_index_from(istate);
	trace_performance_leave("read cache %s", base_path);
	free(base_path);
	return ret;
}

int is_index_unborn(struct index_state *istate)
{
	return (!istate->cache_nr && !istate->timestamp.sec);
}

int discard_index(struct index_state *istate)
{
	/*
	 * Cache entries in istate->cache[] should have been allocated
	 * from the memory pool associated with this index, or from an
	 * associated split_index. There is no need to free individual
	 * cache entries. validate_cache_entries can detect when this
	 * assertion does not hold.
	 */
	validate_cache_entries(istate);

	resolve_undo_clear_index(istate);
	istate->cache_nr = 0;
	istate->cache_changed = 0;
	istate->timestamp.sec = 0;
	istate->timestamp.nsec = 0;
	free_name_hash(istate);
	cache_tree_free(&(istate->cache_tree));
	istate->initialized = 0;
	FREE_AND_NULL(istate->cache);
	istate->cache_alloc = 0;
	discard_split_index(istate);
	free_untracked_cache(istate->untracked);
	istate->untracked = NULL;

	if (istate->ce_mem_pool) {
		mem_pool_discard(istate->ce_mem_pool, should_validate_cache_entries());
		istate->ce_mem_pool = NULL;
	}

	return 0;
}

/*
 * Validate the cache entries of this index.
 * All cache entries associated with this index
 * should have been allocated by the memory pool
 * associated with this index, or by a referenced
 * split index.
 */
void validate_cache_entries(const struct index_state *istate)
{
	int i;

	if (!should_validate_cache_entries() ||!istate || !istate->initialized)
		return;

	for (i = 0; i < istate->cache_nr; i++) {
		if (!istate) {
			BUG("cache entry is not allocated from expected memory pool");
		} else if (!istate->ce_mem_pool ||
			!mem_pool_contains(istate->ce_mem_pool, istate->cache[i])) {
			if (!istate->split_index ||
				!istate->split_index->base ||
				!istate->split_index->base->ce_mem_pool ||
				!mem_pool_contains(istate->split_index->base->ce_mem_pool, istate->cache[i])) {
				BUG("cache entry is not allocated from expected memory pool");
			}
		}
	}

	if (istate->split_index)
		validate_cache_entries(istate->split_index->base);
}

int unmerged_index(const struct index_state *istate)
{
	int i;
	for (i = 0; i < istate->cache_nr; i++) {
		if (ce_stage(istate->cache[i]))
			return 1;
	}
	return 0;
}

int index_has_changes(struct index_state *istate,
		      struct tree *tree,
		      struct strbuf *sb)
{
	struct object_id cmp;
	int i;

	if (istate != &the_index) {
		BUG("index_has_changes cannot yet accept istate != &the_index; do_diff_cache needs updating first.");
	}
	if (tree)
		cmp = tree->object.oid;
	if (tree || !get_oid_tree("HEAD", &cmp)) {
		struct diff_options opt;

		repo_diff_setup(the_repository, &opt);
		opt.flags.exit_with_status = 1;
		if (!sb)
			opt.flags.quick = 1;
		do_diff_cache(&cmp, &opt);
		diffcore_std(&opt);
		for (i = 0; sb && i < diff_queued_diff.nr; i++) {
			if (i)
				strbuf_addch(sb, ' ');
			strbuf_addstr(sb, diff_queued_diff.queue[i]->two->path);
		}
		diff_flush(&opt);
		return opt.flags.has_changes != 0;
	} else {
		for (i = 0; sb && i < istate->cache_nr; i++) {
			if (i)
				strbuf_addch(sb, ' ');
			strbuf_addstr(sb, istate->cache[i]->name);
		}
		return !!istate->cache_nr;
	}
}

#define WRITE_BUFFER_SIZE 8192
static unsigned char write_buffer[WRITE_BUFFER_SIZE];
static unsigned long write_buffer_len;

static int ce_write_flush(git_hash_ctx *context, int fd)
{
	unsigned int buffered = write_buffer_len;
	if (buffered) {
		the_hash_algo->update_fn(context, write_buffer, buffered);
		if (write_in_full(fd, write_buffer, buffered) < 0)
			return -1;
		write_buffer_len = 0;
	}
	return 0;
}

static int ce_write(git_hash_ctx *context, int fd, void *data, unsigned int len)
{
	while (len) {
		unsigned int buffered = write_buffer_len;
		unsigned int partial = WRITE_BUFFER_SIZE - buffered;
		if (partial > len)
			partial = len;
		memcpy(write_buffer + buffered, data, partial);
		buffered += partial;
		if (buffered == WRITE_BUFFER_SIZE) {
			write_buffer_len = buffered;
			if (ce_write_flush(context, fd))
				return -1;
			buffered = 0;
		}
		write_buffer_len = buffered;
		len -= partial;
		data = (char *) data + partial;
	}
	return 0;
}

static int write_index_ext_header(git_hash_ctx *context, git_hash_ctx *eoie_context,
				  int fd, unsigned int ext, unsigned int sz)
{
	ext = htonl(ext);
	sz = htonl(sz);
	if (eoie_context) {
		the_hash_algo->update_fn(eoie_context, &ext, 4);
		the_hash_algo->update_fn(eoie_context, &sz, 4);
	}
	return ((ce_write(context, fd, &ext, 4) < 0) ||
		(ce_write(context, fd, &sz, 4) < 0)) ? -1 : 0;
}

static int ce_flush(git_hash_ctx *context, int fd, unsigned char *hash)
{
	unsigned int left = write_buffer_len;

	if (left) {
		write_buffer_len = 0;
		the_hash_algo->update_fn(context, write_buffer, left);
	}

	/* Flush first if not enough space for hash signature */
	if (left + the_hash_algo->rawsz > WRITE_BUFFER_SIZE) {
		if (write_in_full(fd, write_buffer, left) < 0)
			return -1;
		left = 0;
	}

	/* Append the hash signature at the end */
	the_hash_algo->final_fn(write_buffer + left, context);
	hashcpy(hash, write_buffer + left);
	left += the_hash_algo->rawsz;
	return (write_in_full(fd, write_buffer, left) < 0) ? -1 : 0;
}

static void ce_smudge_racily_clean_entry(struct index_state *istate,
					 struct cache_entry *ce)
{
	/*
	 * The only thing we care about in this function is to smudge the
	 * falsely clean entry due to touch-update-touch race, so we leave
	 * everything else as they are.  We are called for entries whose
	 * ce_stat_data.sd_mtime match the index file mtime.
	 *
	 * Note that this actually does not do much for gitlinks, for
	 * which ce_match_stat_basic() always goes to the actual
	 * contents.  The caller checks with is_racy_timestamp() which
	 * always says "no" for gitlinks, so we are not called for them ;-)
	 */
	struct stat st;

	if (lstat(ce->name, &st) < 0)
		return;
	if (ce_match_stat_basic(ce, &st))
		return;
	if (ce_modified_check_fs(istate, ce, &st)) {
		/* This is "racily clean"; smudge it.  Note that this
		 * is a tricky code.  At first glance, it may appear
		 * that it can break with this sequence:
		 *
		 * $ echo xyzzy >frotz
		 * $ git-update-index --add frotz
		 * $ : >frotz
		 * $ sleep 3
		 * $ echo filfre >nitfol
		 * $ git-update-index --add nitfol
		 *
		 * but it does not.  When the second update-index runs,
		 * it notices that the entry "frotz" has the same timestamp
		 * as index, and if we were to smudge it by resetting its
		 * size to zero here, then the object name recorded
		 * in index is the 6-byte file but the cached stat information
		 * becomes zero --- which would then match what we would
		 * obtain from the filesystem next time we stat("frotz").
		 *
		 * However, the second update-index, before calling
		 * this function, notices that the cached size is 6
		 * bytes and what is on the filesystem is an empty
		 * file, and never calls us, so the cached size information
		 * for "frotz" stays 6 which does not match the filesystem.
		 */
		ce->ce_stat_data.sd_size = 0;
	}
}

/* Copy miscellaneous fields but not the name */
static void copy_cache_entry_to_ondisk(struct ondisk_cache_entry *ondisk,
				       struct cache_entry *ce)
{
	short flags;

	ondisk->ctime.sec = htonl(ce->ce_stat_data.sd_ctime.sec);
	ondisk->mtime.sec = htonl(ce->ce_stat_data.sd_mtime.sec);
	ondisk->ctime.nsec = htonl(ce->ce_stat_data.sd_ctime.nsec);
	ondisk->mtime.nsec = htonl(ce->ce_stat_data.sd_mtime.nsec);
	ondisk->dev  = htonl(ce->ce_stat_data.sd_dev);
	ondisk->ino  = htonl(ce->ce_stat_data.sd_ino);
	ondisk->mode = htonl(ce->ce_mode);
	ondisk->uid  = htonl(ce->ce_stat_data.sd_uid);
	ondisk->gid  = htonl(ce->ce_stat_data.sd_gid);
	ondisk->size = htonl(ce->ce_stat_data.sd_size);
	hashcpy(ondisk->sha1, ce->oid.hash);

	flags = ce->ce_flags & ~CE_NAMEMASK;
	flags |= (ce_namelen(ce) >= CE_NAMEMASK ? CE_NAMEMASK : ce_namelen(ce));
	ondisk->flags = htons(flags);
	if (ce->ce_flags & CE_EXTENDED) {
		struct ondisk_cache_entry_extended *ondisk2;
		ondisk2 = (struct ondisk_cache_entry_extended *)ondisk;
		ondisk2->flags2 = htons((ce->ce_flags & CE_EXTENDED_FLAGS) >> 16);
	}
}

static int ce_write_entry(git_hash_ctx *c, int fd, struct cache_entry *ce,
			  struct strbuf *previous_name, struct ondisk_cache_entry *ondisk)
{
	int size;
	int result;
	unsigned int saved_namelen;
	int stripped_name = 0;
	static unsigned char padding[8] = { 0x00 };

	if (ce->ce_flags & CE_STRIP_NAME) {
		saved_namelen = ce_namelen(ce);
		ce->ce_namelen = 0;
		stripped_name = 1;
	}

	if (ce->ce_flags & CE_EXTENDED)
		size = offsetof(struct ondisk_cache_entry_extended, name);
	else
		size = offsetof(struct ondisk_cache_entry, name);

	if (!previous_name) {
		int len = ce_namelen(ce);
		copy_cache_entry_to_ondisk(ondisk, ce);
		result = ce_write(c, fd, ondisk, size);
		if (!result)
			result = ce_write(c, fd, ce->name, len);
		if (!result)
			result = ce_write(c, fd, padding, align_padding_size(size, len));
	} else {
		int common, to_remove, prefix_size;
		unsigned char to_remove_vi[16];
		for (common = 0;
		     (ce->name[common] &&
		      common < previous_name->len &&
		      ce->name[common] == previous_name->buf[common]);
		     common++)
			; /* still matching */
		to_remove = previous_name->len - common;
		prefix_size = encode_varint(to_remove, to_remove_vi);

		copy_cache_entry_to_ondisk(ondisk, ce);
		result = ce_write(c, fd, ondisk, size);
		if (!result)
			result = ce_write(c, fd, to_remove_vi, prefix_size);
		if (!result)
			result = ce_write(c, fd, ce->name + common, ce_namelen(ce) - common);
		if (!result)
			result = ce_write(c, fd, padding, 1);

		strbuf_splice(previous_name, common, to_remove,
			      ce->name + common, ce_namelen(ce) - common);
	}
	if (stripped_name) {
		ce->ce_namelen = saved_namelen;
		ce->ce_flags &= ~CE_STRIP_NAME;
	}

	return result;
}

/*
 * This function verifies if index_state has the correct sha1 of the
 * index file.  Don't die if we have any other failure, just return 0.
 */
static int verify_index_from(const struct index_state *istate, const char *path)
{
	int fd;
	ssize_t n;
	struct stat st;
	unsigned char hash[GIT_MAX_RAWSZ];

	if (!istate->initialized)
		return 0;

	fd = open(path, O_RDONLY);
	if (fd < 0)
		return 0;

	if (fstat(fd, &st))
		goto out;

	if (st.st_size < sizeof(struct cache_header) + the_hash_algo->rawsz)
		goto out;

	n = pread_in_full(fd, hash, the_hash_algo->rawsz, st.st_size - the_hash_algo->rawsz);
	if (n != the_hash_algo->rawsz)
		goto out;

	if (!hasheq(istate->oid.hash, hash))
		goto out;

	close(fd);
	return 1;

out:
	close(fd);
	return 0;
}

static int verify_index(const struct index_state *istate)
{
	return verify_index_from(istate, get_index_file());
}

static int has_racy_timestamp(struct index_state *istate)
{
	int entries = istate->cache_nr;
	int i;

	for (i = 0; i < entries; i++) {
		struct cache_entry *ce = istate->cache[i];
		if (is_racy_timestamp(istate, ce))
			return 1;
	}
	return 0;
}

void update_index_if_able(struct index_state *istate, struct lock_file *lockfile)
{
	if ((istate->cache_changed || has_racy_timestamp(istate)) &&
	    verify_index(istate))
		write_locked_index(istate, lockfile, COMMIT_LOCK);
	else
		rollback_lock_file(lockfile);
}

static int record_eoie(void)
{
	int val;

	if (!git_config_get_bool("index.recordendofindexentries", &val))
		return val;

	/*
	 * As a convenience, the end of index entries extension
	 * used for threading is written by default if the user
	 * explicitly requested threaded index reads.
	 */
	return !git_config_get_index_threads(&val) && val != 1;
}

static int record_ieot(void)
{
	int val;

	if (!git_config_get_bool("index.recordoffsettable", &val))
		return val;

	/*
	 * As a convenience, the offset table used for threading is
	 * written by default if the user explicitly requested
	 * threaded index reads.
	 */
	return !git_config_get_index_threads(&val) && val != 1;
}

/*
 * On success, `tempfile` is closed. If it is the temporary file
 * of a `struct lock_file`, we will therefore effectively perform
 * a 'close_lock_file_gently()`. Since that is an implementation
 * detail of lockfiles, callers of `do_write_index()` should not
 * rely on it.
 */
static int do_write_index(struct index_state *istate, struct tempfile *tempfile,
			  int strip_extensions)
{
	uint64_t start = getnanotime();
	int newfd = tempfile->fd;
	git_hash_ctx c, eoie_c;
	struct cache_header hdr;
	int i, err = 0, removed, extended, hdr_version;
	struct cache_entry **cache = istate->cache;
	int entries = istate->cache_nr;
	struct stat st;
	struct ondisk_cache_entry_extended ondisk;
	struct strbuf previous_name_buf = STRBUF_INIT, *previous_name;
	int drop_cache_tree = istate->drop_cache_tree;
	off_t offset;
	int ieot_entries = 1;
	struct index_entry_offset_table *ieot = NULL;
	int nr, nr_threads;

	for (i = removed = extended = 0; i < entries; i++) {
		if (cache[i]->ce_flags & CE_REMOVE)
			removed++;

		/* reduce extended entries if possible */
		cache[i]->ce_flags &= ~CE_EXTENDED;
		if (cache[i]->ce_flags & CE_EXTENDED_FLAGS) {
			extended++;
			cache[i]->ce_flags |= CE_EXTENDED;
		}
	}

	if (!istate->version) {
		istate->version = get_index_format_default();
		if (git_env_bool("GIT_TEST_SPLIT_INDEX", 0))
			init_split_index(istate);
	}

	/* demote version 3 to version 2 when the latter suffices */
	if (istate->version == 3 || istate->version == 2)
		istate->version = extended ? 3 : 2;

	hdr_version = istate->version;

	hdr.hdr_signature = htonl(CACHE_SIGNATURE);
	hdr.hdr_version = htonl(hdr_version);
	hdr.hdr_entries = htonl(entries - removed);

	the_hash_algo->init_fn(&c);
	if (ce_write(&c, newfd, &hdr, sizeof(hdr)) < 0)
		return -1;

	if (!HAVE_THREADS || git_config_get_index_threads(&nr_threads))
		nr_threads = 1;

	if (nr_threads != 1 && record_ieot()) {
		int ieot_blocks, cpus;

		/*
		 * ensure default number of ieot blocks maps evenly to the
		 * default number of threads that will process them leaving
		 * room for the thread to load the index extensions.
		 */
		if (!nr_threads) {
			ieot_blocks = istate->cache_nr / THREAD_COST;
			cpus = online_cpus();
			if (ieot_blocks > cpus - 1)
				ieot_blocks = cpus - 1;
		} else {
			ieot_blocks = nr_threads;
			if (ieot_blocks > istate->cache_nr)
				ieot_blocks = istate->cache_nr;
		}

		/*
		 * no reason to write out the IEOT extension if we don't
		 * have enough blocks to utilize multi-threading
		 */
		if (ieot_blocks > 1) {
			ieot = xcalloc(1, sizeof(struct index_entry_offset_table)
				+ (ieot_blocks * sizeof(struct index_entry_offset)));
			ieot_entries = DIV_ROUND_UP(entries, ieot_blocks);
		}
	}

	offset = lseek(newfd, 0, SEEK_CUR);
	if (offset < 0) {
		free(ieot);
		return -1;
	}
	offset += write_buffer_len;
	nr = 0;
	previous_name = (hdr_version == 4) ? &previous_name_buf : NULL;

	for (i = 0; i < entries; i++) {
		struct cache_entry *ce = cache[i];
		if (ce->ce_flags & CE_REMOVE)
			continue;
		if (!ce_uptodate(ce) && is_racy_timestamp(istate, ce))
			ce_smudge_racily_clean_entry(istate, ce);
		if (is_null_oid(&ce->oid)) {
			static const char msg[] = "cache entry has null sha1: %s";
			static int allow = -1;

			if (allow < 0)
				allow = git_env_bool("GIT_ALLOW_NULL_SHA1", 0);
			if (allow)
				warning(msg, ce->name);
			else
				err = error(msg, ce->name);

			drop_cache_tree = 1;
		}
		if (ieot && i && (i % ieot_entries == 0)) {
			ieot->entries[ieot->nr].nr = nr;
			ieot->entries[ieot->nr].offset = offset;
			ieot->nr++;
			/*
			 * If we have a V4 index, set the first byte to an invalid
			 * character to ensure there is nothing common with the previous
			 * entry
			 */
			if (previous_name)
				previous_name->buf[0] = 0;
			nr = 0;
			offset = lseek(newfd, 0, SEEK_CUR);
			if (offset < 0) {
				free(ieot);
				return -1;
			}
			offset += write_buffer_len;
		}
		if (ce_write_entry(&c, newfd, ce, previous_name, (struct ondisk_cache_entry *)&ondisk) < 0)
			err = -1;

		if (err)
			break;
		nr++;
	}
	if (ieot && nr) {
		ieot->entries[ieot->nr].nr = nr;
		ieot->entries[ieot->nr].offset = offset;
		ieot->nr++;
	}
	strbuf_release(&previous_name_buf);

	if (err) {
		free(ieot);
		return err;
	}

	/* Write extension data here */
	offset = lseek(newfd, 0, SEEK_CUR);
	if (offset < 0) {
		free(ieot);
		return -1;
	}
	offset += write_buffer_len;
	the_hash_algo->init_fn(&eoie_c);

	/*
	 * Lets write out CACHE_EXT_INDEXENTRYOFFSETTABLE first so that we
	 * can minimize the number of extensions we have to scan through to
	 * find it during load.  Write it out regardless of the
	 * strip_extensions parameter as we need it when loading the shared
	 * index.
	 */
	if (ieot) {
		struct strbuf sb = STRBUF_INIT;

		write_ieot_extension(&sb, ieot);
		err = write_index_ext_header(&c, &eoie_c, newfd, CACHE_EXT_INDEXENTRYOFFSETTABLE, sb.len) < 0
			|| ce_write(&c, newfd, sb.buf, sb.len) < 0;
		strbuf_release(&sb);
		free(ieot);
		if (err)
			return -1;
	}

	if (!strip_extensions && istate->split_index) {
		struct strbuf sb = STRBUF_INIT;

		err = write_link_extension(&sb, istate) < 0 ||
			write_index_ext_header(&c, &eoie_c, newfd, CACHE_EXT_LINK,
					       sb.len) < 0 ||
			ce_write(&c, newfd, sb.buf, sb.len) < 0;
		strbuf_release(&sb);
		if (err)
			return -1;
	}
	if (!strip_extensions && !drop_cache_tree && istate->cache_tree) {
		struct strbuf sb = STRBUF_INIT;

		cache_tree_write(&sb, istate->cache_tree);
		err = write_index_ext_header(&c, &eoie_c, newfd, CACHE_EXT_TREE, sb.len) < 0
			|| ce_write(&c, newfd, sb.buf, sb.len) < 0;
		strbuf_release(&sb);
		if (err)
			return -1;
	}
	if (!strip_extensions && istate->resolve_undo) {
		struct strbuf sb = STRBUF_INIT;

		resolve_undo_write(&sb, istate->resolve_undo);
		err = write_index_ext_header(&c, &eoie_c, newfd, CACHE_EXT_RESOLVE_UNDO,
					     sb.len) < 0
			|| ce_write(&c, newfd, sb.buf, sb.len) < 0;
		strbuf_release(&sb);
		if (err)
			return -1;
	}
	if (!strip_extensions && istate->untracked) {
		struct strbuf sb = STRBUF_INIT;

		write_untracked_extension(&sb, istate->untracked);
		err = write_index_ext_header(&c, &eoie_c, newfd, CACHE_EXT_UNTRACKED,
					     sb.len) < 0 ||
			ce_write(&c, newfd, sb.buf, sb.len) < 0;
		strbuf_release(&sb);
		if (err)
			return -1;
	}
	if (!strip_extensions && istate->fsmonitor_last_update) {
		struct strbuf sb = STRBUF_INIT;

		write_fsmonitor_extension(&sb, istate);
		err = write_index_ext_header(&c, &eoie_c, newfd, CACHE_EXT_FSMONITOR, sb.len) < 0
			|| ce_write(&c, newfd, sb.buf, sb.len) < 0;
		strbuf_release(&sb);
		if (err)
			return -1;
	}

	/*
	 * CACHE_EXT_ENDOFINDEXENTRIES must be written as the last entry before the SHA1
	 * so that it can be found and processed before all the index entries are
	 * read.  Write it out regardless of the strip_extensions parameter as we need it
	 * when loading the shared index.
	 */
	if (offset && record_eoie()) {
		struct strbuf sb = STRBUF_INIT;

		write_eoie_extension(&sb, &eoie_c, offset);
		err = write_index_ext_header(&c, NULL, newfd, CACHE_EXT_ENDOFINDEXENTRIES, sb.len) < 0
			|| ce_write(&c, newfd, sb.buf, sb.len) < 0;
		strbuf_release(&sb);
		if (err)
			return -1;
	}

	if (ce_flush(&c, newfd, istate->oid.hash))
		return -1;
	if (close_tempfile_gently(tempfile)) {
		error(_("could not close '%s'"), tempfile->filename.buf);
		return -1;
	}
	if (stat(tempfile->filename.buf, &st))
		return -1;
	istate->timestamp.sec = (unsigned int)st.st_mtime;
	istate->timestamp.nsec = ST_MTIME_NSEC(st);
	trace_performance_since(start, "write index, changed mask = %x", istate->cache_changed);
	return 0;
}

void set_alternate_index_output(const char *name)
{
	alternate_index_output = name;
}

static int commit_locked_index(struct lock_file *lk)
{
	if (alternate_index_output)
		return commit_lock_file_to(lk, alternate_index_output);
	else
		return commit_lock_file(lk);
}

static int do_write_locked_index(struct index_state *istate, struct lock_file *lock,
				 unsigned flags)
{
	int ret = do_write_index(istate, lock->tempfile, 0);
	if (ret)
		return ret;
	if (flags & COMMIT_LOCK)
		return commit_locked_index(lock);
	return close_lock_file_gently(lock);
}

static int write_split_index(struct index_state *istate,
			     struct lock_file *lock,
			     unsigned flags)
{
	int ret;
	prepare_to_write_split_index(istate);
	ret = do_write_locked_index(istate, lock, flags);
	finish_writing_split_index(istate);
	return ret;
}

static const char *shared_index_expire = "2.weeks.ago";

static unsigned long get_shared_index_expire_date(void)
{
	static unsigned long shared_index_expire_date;
	static int shared_index_expire_date_prepared;

	if (!shared_index_expire_date_prepared) {
		git_config_get_expiry("splitindex.sharedindexexpire",
				      &shared_index_expire);
		shared_index_expire_date = approxidate(shared_index_expire);
		shared_index_expire_date_prepared = 1;
	}

	return shared_index_expire_date;
}

static int should_delete_shared_index(const char *shared_index_path)
{
	struct stat st;
	unsigned long expiration;

	/* Check timestamp */
	expiration = get_shared_index_expire_date();
	if (!expiration)
		return 0;
	if (stat(shared_index_path, &st))
		return error_errno(_("could not stat '%s'"), shared_index_path);
	if (st.st_mtime > expiration)
		return 0;

	return 1;
}

static int clean_shared_index_files(const char *current_hex)
{
	struct dirent *de;
	DIR *dir = opendir(get_git_dir());

	if (!dir)
		return error_errno(_("unable to open git dir: %s"), get_git_dir());

	while ((de = readdir(dir)) != NULL) {
		const char *sha1_hex;
		const char *shared_index_path;
		if (!skip_prefix(de->d_name, "sharedindex.", &sha1_hex))
			continue;
		if (!strcmp(sha1_hex, current_hex))
			continue;
		shared_index_path = git_path("%s", de->d_name);
		if (should_delete_shared_index(shared_index_path) > 0 &&
		    unlink(shared_index_path))
			warning_errno(_("unable to unlink: %s"), shared_index_path);
	}
	closedir(dir);

	return 0;
}

static int write_shared_index(struct index_state *istate,
			      struct tempfile **temp)
{
	struct split_index *si = istate->split_index;
	int ret;

	move_cache_to_base_index(istate);
	ret = do_write_index(si->base, *temp, 1);
	if (ret)
		return ret;
	ret = adjust_shared_perm(get_tempfile_path(*temp));
	if (ret) {
		error(_("cannot fix permission bits on '%s'"), get_tempfile_path(*temp));
		return ret;
	}
	ret = rename_tempfile(temp,
			      git_path("sharedindex.%s", oid_to_hex(&si->base->oid)));
	if (!ret) {
		oidcpy(&si->base_oid, &si->base->oid);
		clean_shared_index_files(oid_to_hex(&si->base->oid));
	}

	return ret;
}

static const int default_max_percent_split_change = 20;

static int too_many_not_shared_entries(struct index_state *istate)
{
	int i, not_shared = 0;
	int max_split = git_config_get_max_percent_split_change();

	switch (max_split) {
	case -1:
		/* not or badly configured: use the default value */
		max_split = default_max_percent_split_change;
		break;
	case 0:
		return 1; /* 0% means always write a new shared index */
	case 100:
		return 0; /* 100% means never write a new shared index */
	default:
		break; /* just use the configured value */
	}

	/* Count not shared entries */
	for (i = 0; i < istate->cache_nr; i++) {
		struct cache_entry *ce = istate->cache[i];
		if (!ce->index)
			not_shared++;
	}

	return (int64_t)istate->cache_nr * max_split < (int64_t)not_shared * 100;
}

int write_locked_index(struct index_state *istate, struct lock_file *lock,
		       unsigned flags)
{
	int new_shared_index, ret;
	struct split_index *si = istate->split_index;

	if (git_env_bool("GIT_TEST_CHECK_CACHE_TREE", 0))
		cache_tree_verify(the_repository, istate);

	if ((flags & SKIP_IF_UNCHANGED) && !istate->cache_changed) {
		if (flags & COMMIT_LOCK)
			rollback_lock_file(lock);
		return 0;
	}

	if (istate->fsmonitor_last_update)
		fill_fsmonitor_bitmap(istate);

	if (!si || alternate_index_output ||
	    (istate->cache_changed & ~EXTMASK)) {
		if (si)
			oidclr(&si->base_oid);
		ret = do_write_locked_index(istate, lock, flags);
		goto out;
	}

	if (git_env_bool("GIT_TEST_SPLIT_INDEX", 0)) {
		int v = si->base_oid.hash[0];
		if ((v & 15) < 6)
			istate->cache_changed |= SPLIT_INDEX_ORDERED;
	}
	if (too_many_not_shared_entries(istate))
		istate->cache_changed |= SPLIT_INDEX_ORDERED;

	new_shared_index = istate->cache_changed & SPLIT_INDEX_ORDERED;

	if (new_shared_index) {
		struct tempfile *temp;
		int saved_errno;

		/* Same initial permissions as the main .git/index file */
		temp = mks_tempfile_sm(git_path("sharedindex_XXXXXX"), 0, 0666);
		if (!temp) {
			oidclr(&si->base_oid);
			ret = do_write_locked_index(istate, lock, flags);
			goto out;
		}
		ret = write_shared_index(istate, &temp);

		saved_errno = errno;
		if (is_tempfile_active(temp))
			delete_tempfile(&temp);
		errno = saved_errno;

		if (ret)
			goto out;
	}

	ret = write_split_index(istate, lock, flags);

	/* Freshen the shared index only if the split-index was written */
	if (!ret && !new_shared_index) {
		const char *shared_index = git_path("sharedindex.%s",
						    oid_to_hex(&si->base_oid));
		freshen_shared_index(shared_index, 1);
	}

out:
	if (flags & COMMIT_LOCK)
		rollback_lock_file(lock);
	return ret;
}

/*
 * Read the index file that is potentially unmerged into given
 * index_state, dropping any unmerged entries to stage #0 (potentially
 * resulting in a path appearing as both a file and a directory in the
 * index; the caller is responsible to clear out the extra entries
 * before writing the index to a tree).  Returns true if the index is
 * unmerged.  Callers who want to refuse to work from an unmerged
 * state can call this and check its return value, instead of calling
 * read_cache().
 */
int read_index_unmerged(struct index_state *istate)
{
	int i;
	int unmerged = 0;

	read_index(istate);
	for (i = 0; i < istate->cache_nr; i++) {
		struct cache_entry *ce = istate->cache[i];
		struct cache_entry *new_ce;
		int len;

		if (!ce_stage(ce))
			continue;
		unmerged = 1;
		len = ce_namelen(ce);
		new_ce = make_empty_cache_entry(istate, len);
		memcpy(new_ce->name, ce->name, len);
		new_ce->ce_flags = create_ce_flags(0) | CE_CONFLICTED;
		new_ce->ce_namelen = len;
		new_ce->ce_mode = ce->ce_mode;
		if (add_index_entry(istate, new_ce, ADD_CACHE_SKIP_DFCHECK))
			return error(_("%s: cannot drop to stage #0"),
				     new_ce->name);
	}
	return unmerged;
}

/*
 * Returns 1 if the path is an "other" path with respect to
 * the index; that is, the path is not mentioned in the index at all,
 * either as a file, a directory with some files in the index,
 * or as an unmerged entry.
 *
 * We helpfully remove a trailing "/" from directories so that
 * the output of read_directory can be used as-is.
 */
int index_name_is_other(const struct index_state *istate, const char *name,
		int namelen)
{
	int pos;
	if (namelen && name[namelen - 1] == '/')
		namelen--;
	pos = index_name_pos(istate, name, namelen);
	if (0 <= pos)
		return 0;	/* exact match */
	pos = -pos - 1;
	if (pos < istate->cache_nr) {
		struct cache_entry *ce = istate->cache[pos];
		if (ce_namelen(ce) == namelen &&
		    !memcmp(ce->name, name, namelen))
			return 0; /* Yup, this one exists unmerged */
	}
	return 1;
}

void *read_blob_data_from_index(const struct index_state *istate,
				const char *path, unsigned long *size)
{
	int pos, len;
	unsigned long sz;
	enum object_type type;
	void *data;

	len = strlen(path);
	pos = index_name_pos(istate, path, len);
	if (pos < 0) {
		/*
		 * We might be in the middle of a merge, in which
		 * case we would read stage #2 (ours).
		 */
		int i;
		for (i = -pos - 1;
		     (pos < 0 && i < istate->cache_nr &&
		      !strcmp(istate->cache[i]->name, path));
		     i++)
			if (ce_stage(istate->cache[i]) == 2)
				pos = i;
	}
	if (pos < 0)
		return NULL;
	data = read_object_file(&istate->cache[pos]->oid, &type, &sz);
	if (!data || type != OBJ_BLOB) {
		free(data);
		return NULL;
	}
	if (size)
		*size = sz;
	return data;
}

void stat_validity_clear(struct stat_validity *sv)
{
	FREE_AND_NULL(sv->sd);
}

int stat_validity_check(struct stat_validity *sv, const char *path)
{
	struct stat st;

	if (stat(path, &st) < 0)
		return sv->sd == NULL;
	if (!sv->sd)
		return 0;
	return S_ISREG(st.st_mode) && !match_stat_data(sv->sd, &st);
}

void stat_validity_update(struct stat_validity *sv, int fd)
{
	struct stat st;

	if (fstat(fd, &st) < 0 || !S_ISREG(st.st_mode))
		stat_validity_clear(sv);
	else {
		if (!sv->sd)
			sv->sd = xcalloc(1, sizeof(struct stat_data));
		fill_stat_data(sv->sd, &st);
	}
}

void move_index_extensions(struct index_state *dst, struct index_state *src)
{
	dst->untracked = src->untracked;
	src->untracked = NULL;
	dst->cache_tree = src->cache_tree;
	src->cache_tree = NULL;
}

struct cache_entry *dup_cache_entry(const struct cache_entry *ce,
				    struct index_state *istate)
{
	unsigned int size = ce_size(ce);
	int mem_pool_allocated;
	struct cache_entry *new_entry = make_empty_cache_entry(istate, ce_namelen(ce));
	mem_pool_allocated = new_entry->mem_pool_allocated;

	memcpy(new_entry, ce, size);
	new_entry->mem_pool_allocated = mem_pool_allocated;
	return new_entry;
}

void discard_cache_entry(struct cache_entry *ce)
{
	if (ce && should_validate_cache_entries())
		memset(ce, 0xCD, cache_entry_size(ce->ce_namelen));

	if (ce && ce->mem_pool_allocated)
		return;

	free(ce);
}

int should_validate_cache_entries(void)
{
	static int validate_index_cache_entries = -1;

	if (validate_index_cache_entries < 0) {
		if (getenv("GIT_TEST_VALIDATE_INDEX_CACHE_ENTRIES"))
			validate_index_cache_entries = 1;
		else
			validate_index_cache_entries = 0;
	}

	return validate_index_cache_entries;
}

#define EOIE_SIZE (4 + GIT_SHA1_RAWSZ) /* <4-byte offset> + <20-byte hash> */
#define EOIE_SIZE_WITH_HEADER (4 + 4 + EOIE_SIZE) /* <4-byte signature> + <4-byte length> + EOIE_SIZE */

static size_t read_eoie_extension(const char *mmap, size_t mmap_size)
{
	/*
	 * The end of index entries (EOIE) extension is guaranteed to be last
	 * so that it can be found by scanning backwards from the EOF.
	 *
	 * "EOIE"
	 * <4-byte length>
	 * <4-byte offset>
	 * <20-byte hash>
	 */
	const char *index, *eoie;
	uint32_t extsize;
	size_t offset, src_offset;
	unsigned char hash[GIT_MAX_RAWSZ];
	git_hash_ctx c;

	/* ensure we have an index big enough to contain an EOIE extension */
	if (mmap_size < sizeof(struct cache_header) + EOIE_SIZE_WITH_HEADER + the_hash_algo->rawsz)
		return 0;

	/* validate the extension signature */
	index = eoie = mmap + mmap_size - EOIE_SIZE_WITH_HEADER - the_hash_algo->rawsz;
	if (CACHE_EXT(index) != CACHE_EXT_ENDOFINDEXENTRIES)
		return 0;
	index += sizeof(uint32_t);

	/* validate the extension size */
	extsize = get_be32(index);
	if (extsize != EOIE_SIZE)
		return 0;
	index += sizeof(uint32_t);

	/*
	 * Validate the offset we're going to look for the first extension
	 * signature is after the index header and before the eoie extension.
	 */
	offset = get_be32(index);
	if (mmap + offset < mmap + sizeof(struct cache_header))
		return 0;
	if (mmap + offset >= eoie)
		return 0;
	index += sizeof(uint32_t);

	/*
	 * The hash is computed over extension types and their sizes (but not
	 * their contents).  E.g. if we have "TREE" extension that is N-bytes
	 * long, "REUC" extension that is M-bytes long, followed by "EOIE",
	 * then the hash would be:
	 *
	 * SHA-1("TREE" + <binary representation of N> +
	 *	 "REUC" + <binary representation of M>)
	 */
	src_offset = offset;
	the_hash_algo->init_fn(&c);
	while (src_offset < mmap_size - the_hash_algo->rawsz - EOIE_SIZE_WITH_HEADER) {
		/* After an array of active_nr index entries,
		 * there can be arbitrary number of extended
		 * sections, each of which is prefixed with
		 * extension name (4-byte) and section length
		 * in 4-byte network byte order.
		 */
		uint32_t extsize;
		memcpy(&extsize, mmap + src_offset + 4, 4);
		extsize = ntohl(extsize);

		/* verify the extension size isn't so large it will wrap around */
		if (src_offset + 8 + extsize < src_offset)
			return 0;

		the_hash_algo->update_fn(&c, mmap + src_offset, 8);

		src_offset += 8;
		src_offset += extsize;
	}
	the_hash_algo->final_fn(hash, &c);
	if (!hasheq(hash, (const unsigned char *)index))
		return 0;

	/* Validate that the extension offsets returned us back to the eoie extension. */
	if (src_offset != mmap_size - the_hash_algo->rawsz - EOIE_SIZE_WITH_HEADER)
		return 0;

	return offset;
}

static void write_eoie_extension(struct strbuf *sb, git_hash_ctx *eoie_context, size_t offset)
{
	uint32_t buffer;
	unsigned char hash[GIT_MAX_RAWSZ];

	/* offset */
	put_be32(&buffer, offset);
	strbuf_add(sb, &buffer, sizeof(uint32_t));

	/* hash */
	the_hash_algo->final_fn(hash, eoie_context);
	strbuf_add(sb, hash, the_hash_algo->rawsz);
}

#define IEOT_VERSION	(1)

static struct index_entry_offset_table *read_ieot_extension(const char *mmap, size_t mmap_size, size_t offset)
{
       const char *index = NULL;
       uint32_t extsize, ext_version;
       struct index_entry_offset_table *ieot;
       int i, nr;

       /* find the IEOT extension */
       if (!offset)
	       return NULL;
       while (offset <= mmap_size - the_hash_algo->rawsz - 8) {
	       extsize = get_be32(mmap + offset + 4);
	       if (CACHE_EXT((mmap + offset)) == CACHE_EXT_INDEXENTRYOFFSETTABLE) {
		       index = mmap + offset + 4 + 4;
		       break;
	       }
	       offset += 8;
	       offset += extsize;
       }
       if (!index)
	       return NULL;

       /* validate the version is IEOT_VERSION */
       ext_version = get_be32(index);
       if (ext_version != IEOT_VERSION) {
	       error("invalid IEOT version %d", ext_version);
	       return NULL;
       }
       index += sizeof(uint32_t);

       /* extension size - version bytes / bytes per entry */
       nr = (extsize - sizeof(uint32_t)) / (sizeof(uint32_t) + sizeof(uint32_t));
       if (!nr) {
	       error("invalid number of IEOT entries %d", nr);
	       return NULL;
       }
       ieot = xmalloc(sizeof(struct index_entry_offset_table)
	       + (nr * sizeof(struct index_entry_offset)));
       ieot->nr = nr;
       for (i = 0; i < nr; i++) {
	       ieot->entries[i].offset = get_be32(index);
	       index += sizeof(uint32_t);
	       ieot->entries[i].nr = get_be32(index);
	       index += sizeof(uint32_t);
       }

       return ieot;
}

static void write_ieot_extension(struct strbuf *sb, struct index_entry_offset_table *ieot)
{
       uint32_t buffer;
       int i;

       /* version */
       put_be32(&buffer, IEOT_VERSION);
       strbuf_add(sb, &buffer, sizeof(uint32_t));

       /* ieot */
       for (i = 0; i < ieot->nr; i++) {

	       /* offset */
	       put_be32(&buffer, ieot->entries[i].offset);
	       strbuf_add(sb, &buffer, sizeof(uint32_t));

	       /* count */
	       put_be32(&buffer, ieot->entries[i].nr);
	       strbuf_add(sb, &buffer, sizeof(uint32_t));
       }
}<|MERGE_RESOLUTION|>--- conflicted
+++ resolved
@@ -1727,10 +1727,6 @@
 		if (*ext < 'A' || 'Z' < *ext)
 			return error(_("index uses %.4s extension, which we do not understand"),
 				     ext);
-<<<<<<< HEAD
-		fprintf_ln(stderr, _("ignoring %.4s extension"), ext);
-=======
-		trace_printf("ignoring %.4s extension\n", ext);
 		if (advice_unknown_index_extension) {
 			warning(_("ignoring optional %.4s index extension"), ext);
 			advise(_("This is likely due to the file having been written by a newer\n"
@@ -1742,7 +1738,6 @@
 				 "to suppress this message."),
 			       "git config advice.unknownIndexExtension false");
 		}
->>>>>>> ee70c128
 		break;
 	}
 	return 0;
