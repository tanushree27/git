--- conflicted
+++ resolved
@@ -201,7 +201,7 @@
 	if (!o)
 		return PEEL_INVALID;
 
-	hashcpy(sha1, o->sha1);
+	hashcpy(sha1, o->oid.hash);
 	return PEEL_PEELED;
 }
 
@@ -305,1516 +305,6 @@
 int for_each_glob_ref_in(each_ref_fn fn, const char *pattern,
 	const char *prefix, void *cb_data)
 {
-<<<<<<< HEAD
-=======
-	if (entry->flag & REF_ISBROKEN)
-		return 0;
-	if (!has_sha1_file(entry->u.value.oid.hash)) {
-		error("%s does not point to a valid object!", entry->name);
-		return 0;
-	}
-	return 1;
-}
-
-/*
- * current_ref is a performance hack: when iterating over references
- * using the for_each_ref*() functions, current_ref is set to the
- * current reference's entry before calling the callback function.  If
- * the callback function calls peel_ref(), then peel_ref() first
- * checks whether the reference to be peeled is the current reference
- * (it usually is) and if so, returns that reference's peeled version
- * if it is available.  This avoids a refname lookup in a common case.
- */
-static struct ref_entry *current_ref;
-
-typedef int each_ref_entry_fn(struct ref_entry *entry, void *cb_data);
-
-struct ref_entry_cb {
-	const char *base;
-	int trim;
-	int flags;
-	each_ref_fn *fn;
-	void *cb_data;
-};
-
-/*
- * Handle one reference in a do_for_each_ref*()-style iteration,
- * calling an each_ref_fn for each entry.
- */
-static int do_one_ref(struct ref_entry *entry, void *cb_data)
-{
-	struct ref_entry_cb *data = cb_data;
-	struct ref_entry *old_current_ref;
-	int retval;
-
-	if (!starts_with(entry->name, data->base))
-		return 0;
-
-	if (!(data->flags & DO_FOR_EACH_INCLUDE_BROKEN) &&
-	      !ref_resolves_to_object(entry))
-		return 0;
-
-	/* Store the old value, in case this is a recursive call: */
-	old_current_ref = current_ref;
-	current_ref = entry;
-	retval = data->fn(entry->name + data->trim, &entry->u.value.oid,
-			  entry->flag, data->cb_data);
-	current_ref = old_current_ref;
-	return retval;
-}
-
-/*
- * Call fn for each reference in dir that has index in the range
- * offset <= index < dir->nr.  Recurse into subdirectories that are in
- * that index range, sorting them before iterating.  This function
- * does not sort dir itself; it should be sorted beforehand.  fn is
- * called for all references, including broken ones.
- */
-static int do_for_each_entry_in_dir(struct ref_dir *dir, int offset,
-				    each_ref_entry_fn fn, void *cb_data)
-{
-	int i;
-	assert(dir->sorted == dir->nr);
-	for (i = offset; i < dir->nr; i++) {
-		struct ref_entry *entry = dir->entries[i];
-		int retval;
-		if (entry->flag & REF_DIR) {
-			struct ref_dir *subdir = get_ref_dir(entry);
-			sort_ref_dir(subdir);
-			retval = do_for_each_entry_in_dir(subdir, 0, fn, cb_data);
-		} else {
-			retval = fn(entry, cb_data);
-		}
-		if (retval)
-			return retval;
-	}
-	return 0;
-}
-
-/*
- * Call fn for each reference in the union of dir1 and dir2, in order
- * by refname.  Recurse into subdirectories.  If a value entry appears
- * in both dir1 and dir2, then only process the version that is in
- * dir2.  The input dirs must already be sorted, but subdirs will be
- * sorted as needed.  fn is called for all references, including
- * broken ones.
- */
-static int do_for_each_entry_in_dirs(struct ref_dir *dir1,
-				     struct ref_dir *dir2,
-				     each_ref_entry_fn fn, void *cb_data)
-{
-	int retval;
-	int i1 = 0, i2 = 0;
-
-	assert(dir1->sorted == dir1->nr);
-	assert(dir2->sorted == dir2->nr);
-	while (1) {
-		struct ref_entry *e1, *e2;
-		int cmp;
-		if (i1 == dir1->nr) {
-			return do_for_each_entry_in_dir(dir2, i2, fn, cb_data);
-		}
-		if (i2 == dir2->nr) {
-			return do_for_each_entry_in_dir(dir1, i1, fn, cb_data);
-		}
-		e1 = dir1->entries[i1];
-		e2 = dir2->entries[i2];
-		cmp = strcmp(e1->name, e2->name);
-		if (cmp == 0) {
-			if ((e1->flag & REF_DIR) && (e2->flag & REF_DIR)) {
-				/* Both are directories; descend them in parallel. */
-				struct ref_dir *subdir1 = get_ref_dir(e1);
-				struct ref_dir *subdir2 = get_ref_dir(e2);
-				sort_ref_dir(subdir1);
-				sort_ref_dir(subdir2);
-				retval = do_for_each_entry_in_dirs(
-						subdir1, subdir2, fn, cb_data);
-				i1++;
-				i2++;
-			} else if (!(e1->flag & REF_DIR) && !(e2->flag & REF_DIR)) {
-				/* Both are references; ignore the one from dir1. */
-				retval = fn(e2, cb_data);
-				i1++;
-				i2++;
-			} else {
-				die("conflict between reference and directory: %s",
-				    e1->name);
-			}
-		} else {
-			struct ref_entry *e;
-			if (cmp < 0) {
-				e = e1;
-				i1++;
-			} else {
-				e = e2;
-				i2++;
-			}
-			if (e->flag & REF_DIR) {
-				struct ref_dir *subdir = get_ref_dir(e);
-				sort_ref_dir(subdir);
-				retval = do_for_each_entry_in_dir(
-						subdir, 0, fn, cb_data);
-			} else {
-				retval = fn(e, cb_data);
-			}
-		}
-		if (retval)
-			return retval;
-	}
-}
-
-/*
- * Load all of the refs from the dir into our in-memory cache. The hard work
- * of loading loose refs is done by get_ref_dir(), so we just need to recurse
- * through all of the sub-directories. We do not even need to care about
- * sorting, as traversal order does not matter to us.
- */
-static void prime_ref_dir(struct ref_dir *dir)
-{
-	int i;
-	for (i = 0; i < dir->nr; i++) {
-		struct ref_entry *entry = dir->entries[i];
-		if (entry->flag & REF_DIR)
-			prime_ref_dir(get_ref_dir(entry));
-	}
-}
-
-struct nonmatching_ref_data {
-	const struct string_list *skip;
-	const char *conflicting_refname;
-};
-
-static int nonmatching_ref_fn(struct ref_entry *entry, void *vdata)
-{
-	struct nonmatching_ref_data *data = vdata;
-
-	if (data->skip && string_list_has_string(data->skip, entry->name))
-		return 0;
-
-	data->conflicting_refname = entry->name;
-	return 1;
-}
-
-/*
- * Return 0 if a reference named refname could be created without
- * conflicting with the name of an existing reference in dir.
- * Otherwise, return a negative value and write an explanation to err.
- * If extras is non-NULL, it is a list of additional refnames with
- * which refname is not allowed to conflict. If skip is non-NULL,
- * ignore potential conflicts with refs in skip (e.g., because they
- * are scheduled for deletion in the same operation). Behavior is
- * undefined if the same name is listed in both extras and skip.
- *
- * Two reference names conflict if one of them exactly matches the
- * leading components of the other; e.g., "refs/foo/bar" conflicts
- * with both "refs/foo" and with "refs/foo/bar/baz" but not with
- * "refs/foo/bar" or "refs/foo/barbados".
- *
- * extras and skip must be sorted.
- */
-static int verify_refname_available(const char *refname,
-				    const struct string_list *extras,
-				    const struct string_list *skip,
-				    struct ref_dir *dir,
-				    struct strbuf *err)
-{
-	const char *slash;
-	int pos;
-	struct strbuf dirname = STRBUF_INIT;
-	int ret = -1;
-
-	/*
-	 * For the sake of comments in this function, suppose that
-	 * refname is "refs/foo/bar".
-	 */
-
-	assert(err);
-
-	strbuf_grow(&dirname, strlen(refname) + 1);
-	for (slash = strchr(refname, '/'); slash; slash = strchr(slash + 1, '/')) {
-		/* Expand dirname to the new prefix, not including the trailing slash: */
-		strbuf_add(&dirname, refname + dirname.len, slash - refname - dirname.len);
-
-		/*
-		 * We are still at a leading dir of the refname (e.g.,
-		 * "refs/foo"; if there is a reference with that name,
-		 * it is a conflict, *unless* it is in skip.
-		 */
-		if (dir) {
-			pos = search_ref_dir(dir, dirname.buf, dirname.len);
-			if (pos >= 0 &&
-			    (!skip || !string_list_has_string(skip, dirname.buf))) {
-				/*
-				 * We found a reference whose name is
-				 * a proper prefix of refname; e.g.,
-				 * "refs/foo", and is not in skip.
-				 */
-				strbuf_addf(err, "'%s' exists; cannot create '%s'",
-					    dirname.buf, refname);
-				goto cleanup;
-			}
-		}
-
-		if (extras && string_list_has_string(extras, dirname.buf) &&
-		    (!skip || !string_list_has_string(skip, dirname.buf))) {
-			strbuf_addf(err, "cannot process '%s' and '%s' at the same time",
-				    refname, dirname.buf);
-			goto cleanup;
-		}
-
-		/*
-		 * Otherwise, we can try to continue our search with
-		 * the next component. So try to look up the
-		 * directory, e.g., "refs/foo/". If we come up empty,
-		 * we know there is nothing under this whole prefix,
-		 * but even in that case we still have to continue the
-		 * search for conflicts with extras.
-		 */
-		strbuf_addch(&dirname, '/');
-		if (dir) {
-			pos = search_ref_dir(dir, dirname.buf, dirname.len);
-			if (pos < 0) {
-				/*
-				 * There was no directory "refs/foo/",
-				 * so there is nothing under this
-				 * whole prefix. So there is no need
-				 * to continue looking for conflicting
-				 * references. But we need to continue
-				 * looking for conflicting extras.
-				 */
-				dir = NULL;
-			} else {
-				dir = get_ref_dir(dir->entries[pos]);
-			}
-		}
-	}
-
-	/*
-	 * We are at the leaf of our refname (e.g., "refs/foo/bar").
-	 * There is no point in searching for a reference with that
-	 * name, because a refname isn't considered to conflict with
-	 * itself. But we still need to check for references whose
-	 * names are in the "refs/foo/bar/" namespace, because they
-	 * *do* conflict.
-	 */
-	strbuf_addstr(&dirname, refname + dirname.len);
-	strbuf_addch(&dirname, '/');
-
-	if (dir) {
-		pos = search_ref_dir(dir, dirname.buf, dirname.len);
-
-		if (pos >= 0) {
-			/*
-			 * We found a directory named "$refname/"
-			 * (e.g., "refs/foo/bar/"). It is a problem
-			 * iff it contains any ref that is not in
-			 * "skip".
-			 */
-			struct nonmatching_ref_data data;
-
-			data.skip = skip;
-			data.conflicting_refname = NULL;
-			dir = get_ref_dir(dir->entries[pos]);
-			sort_ref_dir(dir);
-			if (do_for_each_entry_in_dir(dir, 0, nonmatching_ref_fn, &data)) {
-				strbuf_addf(err, "'%s' exists; cannot create '%s'",
-					    data.conflicting_refname, refname);
-				goto cleanup;
-			}
-		}
-	}
-
-	if (extras) {
-		/*
-		 * Check for entries in extras that start with
-		 * "$refname/". We do that by looking for the place
-		 * where "$refname/" would be inserted in extras. If
-		 * there is an entry at that position that starts with
-		 * "$refname/" and is not in skip, then we have a
-		 * conflict.
-		 */
-		for (pos = string_list_find_insert_index(extras, dirname.buf, 0);
-		     pos < extras->nr; pos++) {
-			const char *extra_refname = extras->items[pos].string;
-
-			if (!starts_with(extra_refname, dirname.buf))
-				break;
-
-			if (!skip || !string_list_has_string(skip, extra_refname)) {
-				strbuf_addf(err, "cannot process '%s' and '%s' at the same time",
-					    refname, extra_refname);
-				goto cleanup;
-			}
-		}
-	}
-
-	/* No conflicts were found */
-	ret = 0;
-
-cleanup:
-	strbuf_release(&dirname);
-	return ret;
-}
-
-struct packed_ref_cache {
-	struct ref_entry *root;
-
-	/*
-	 * Count of references to the data structure in this instance,
-	 * including the pointer from ref_cache::packed if any.  The
-	 * data will not be freed as long as the reference count is
-	 * nonzero.
-	 */
-	unsigned int referrers;
-
-	/*
-	 * Iff the packed-refs file associated with this instance is
-	 * currently locked for writing, this points at the associated
-	 * lock (which is owned by somebody else).  The referrer count
-	 * is also incremented when the file is locked and decremented
-	 * when it is unlocked.
-	 */
-	struct lock_file *lock;
-
-	/* The metadata from when this packed-refs cache was read */
-	struct stat_validity validity;
-};
-
-/*
- * Future: need to be in "struct repository"
- * when doing a full libification.
- */
-static struct ref_cache {
-	struct ref_cache *next;
-	struct ref_entry *loose;
-	struct packed_ref_cache *packed;
-	/*
-	 * The submodule name, or "" for the main repo.  We allocate
-	 * length 1 rather than FLEX_ARRAY so that the main ref_cache
-	 * is initialized correctly.
-	 */
-	char name[1];
-} ref_cache, *submodule_ref_caches;
-
-/* Lock used for the main packed-refs file: */
-static struct lock_file packlock;
-
-/*
- * Increment the reference count of *packed_refs.
- */
-static void acquire_packed_ref_cache(struct packed_ref_cache *packed_refs)
-{
-	packed_refs->referrers++;
-}
-
-/*
- * Decrease the reference count of *packed_refs.  If it goes to zero,
- * free *packed_refs and return true; otherwise return false.
- */
-static int release_packed_ref_cache(struct packed_ref_cache *packed_refs)
-{
-	if (!--packed_refs->referrers) {
-		free_ref_entry(packed_refs->root);
-		stat_validity_clear(&packed_refs->validity);
-		free(packed_refs);
-		return 1;
-	} else {
-		return 0;
-	}
-}
-
-static void clear_packed_ref_cache(struct ref_cache *refs)
-{
-	if (refs->packed) {
-		struct packed_ref_cache *packed_refs = refs->packed;
-
-		if (packed_refs->lock)
-			die("internal error: packed-ref cache cleared while locked");
-		refs->packed = NULL;
-		release_packed_ref_cache(packed_refs);
-	}
-}
-
-static void clear_loose_ref_cache(struct ref_cache *refs)
-{
-	if (refs->loose) {
-		free_ref_entry(refs->loose);
-		refs->loose = NULL;
-	}
-}
-
-static struct ref_cache *create_ref_cache(const char *submodule)
-{
-	int len;
-	struct ref_cache *refs;
-	if (!submodule)
-		submodule = "";
-	len = strlen(submodule) + 1;
-	refs = xcalloc(1, sizeof(struct ref_cache) + len);
-	memcpy(refs->name, submodule, len);
-	return refs;
-}
-
-/*
- * Return a pointer to a ref_cache for the specified submodule. For
- * the main repository, use submodule==NULL. The returned structure
- * will be allocated and initialized but not necessarily populated; it
- * should not be freed.
- */
-static struct ref_cache *get_ref_cache(const char *submodule)
-{
-	struct ref_cache *refs;
-
-	if (!submodule || !*submodule)
-		return &ref_cache;
-
-	for (refs = submodule_ref_caches; refs; refs = refs->next)
-		if (!strcmp(submodule, refs->name))
-			return refs;
-
-	refs = create_ref_cache(submodule);
-	refs->next = submodule_ref_caches;
-	submodule_ref_caches = refs;
-	return refs;
-}
-
-/* The length of a peeled reference line in packed-refs, including EOL: */
-#define PEELED_LINE_LENGTH 42
-
-/*
- * The packed-refs header line that we write out.  Perhaps other
- * traits will be added later.  The trailing space is required.
- */
-static const char PACKED_REFS_HEADER[] =
-	"# pack-refs with: peeled fully-peeled \n";
-
-/*
- * Parse one line from a packed-refs file.  Write the SHA1 to sha1.
- * Return a pointer to the refname within the line (null-terminated),
- * or NULL if there was a problem.
- */
-static const char *parse_ref_line(struct strbuf *line, unsigned char *sha1)
-{
-	const char *ref;
-
-	/*
-	 * 42: the answer to everything.
-	 *
-	 * In this case, it happens to be the answer to
-	 *  40 (length of sha1 hex representation)
-	 *  +1 (space in between hex and name)
-	 *  +1 (newline at the end of the line)
-	 */
-	if (line->len <= 42)
-		return NULL;
-
-	if (get_sha1_hex(line->buf, sha1) < 0)
-		return NULL;
-	if (!isspace(line->buf[40]))
-		return NULL;
-
-	ref = line->buf + 41;
-	if (isspace(*ref))
-		return NULL;
-
-	if (line->buf[line->len - 1] != '\n')
-		return NULL;
-	line->buf[--line->len] = 0;
-
-	return ref;
-}
-
-/*
- * Read f, which is a packed-refs file, into dir.
- *
- * A comment line of the form "# pack-refs with: " may contain zero or
- * more traits. We interpret the traits as follows:
- *
- *   No traits:
- *
- *      Probably no references are peeled. But if the file contains a
- *      peeled value for a reference, we will use it.
- *
- *   peeled:
- *
- *      References under "refs/tags/", if they *can* be peeled, *are*
- *      peeled in this file. References outside of "refs/tags/" are
- *      probably not peeled even if they could have been, but if we find
- *      a peeled value for such a reference we will use it.
- *
- *   fully-peeled:
- *
- *      All references in the file that can be peeled are peeled.
- *      Inversely (and this is more important), any references in the
- *      file for which no peeled value is recorded is not peelable. This
- *      trait should typically be written alongside "peeled" for
- *      compatibility with older clients, but we do not require it
- *      (i.e., "peeled" is a no-op if "fully-peeled" is set).
- */
-static void read_packed_refs(FILE *f, struct ref_dir *dir)
-{
-	struct ref_entry *last = NULL;
-	struct strbuf line = STRBUF_INIT;
-	enum { PEELED_NONE, PEELED_TAGS, PEELED_FULLY } peeled = PEELED_NONE;
-
-	while (strbuf_getwholeline(&line, f, '\n') != EOF) {
-		unsigned char sha1[20];
-		const char *refname;
-		const char *traits;
-
-		if (skip_prefix(line.buf, "# pack-refs with:", &traits)) {
-			if (strstr(traits, " fully-peeled "))
-				peeled = PEELED_FULLY;
-			else if (strstr(traits, " peeled "))
-				peeled = PEELED_TAGS;
-			/* perhaps other traits later as well */
-			continue;
-		}
-
-		refname = parse_ref_line(&line, sha1);
-		if (refname) {
-			int flag = REF_ISPACKED;
-
-			if (check_refname_format(refname, REFNAME_ALLOW_ONELEVEL)) {
-				if (!refname_is_safe(refname))
-					die("packed refname is dangerous: %s", refname);
-				hashclr(sha1);
-				flag |= REF_BAD_NAME | REF_ISBROKEN;
-			}
-			last = create_ref_entry(refname, sha1, flag, 0);
-			if (peeled == PEELED_FULLY ||
-			    (peeled == PEELED_TAGS && starts_with(refname, "refs/tags/")))
-				last->flag |= REF_KNOWS_PEELED;
-			add_ref(dir, last);
-			continue;
-		}
-		if (last &&
-		    line.buf[0] == '^' &&
-		    line.len == PEELED_LINE_LENGTH &&
-		    line.buf[PEELED_LINE_LENGTH - 1] == '\n' &&
-		    !get_sha1_hex(line.buf + 1, sha1)) {
-			hashcpy(last->u.value.peeled.hash, sha1);
-			/*
-			 * Regardless of what the file header said,
-			 * we definitely know the value of *this*
-			 * reference:
-			 */
-			last->flag |= REF_KNOWS_PEELED;
-		}
-	}
-
-	strbuf_release(&line);
-}
-
-/*
- * Get the packed_ref_cache for the specified ref_cache, creating it
- * if necessary.
- */
-static struct packed_ref_cache *get_packed_ref_cache(struct ref_cache *refs)
-{
-	char *packed_refs_file;
-
-	if (*refs->name)
-		packed_refs_file = git_pathdup_submodule(refs->name, "packed-refs");
-	else
-		packed_refs_file = git_pathdup("packed-refs");
-
-	if (refs->packed &&
-	    !stat_validity_check(&refs->packed->validity, packed_refs_file))
-		clear_packed_ref_cache(refs);
-
-	if (!refs->packed) {
-		FILE *f;
-
-		refs->packed = xcalloc(1, sizeof(*refs->packed));
-		acquire_packed_ref_cache(refs->packed);
-		refs->packed->root = create_dir_entry(refs, "", 0, 0);
-		f = fopen(packed_refs_file, "r");
-		if (f) {
-			stat_validity_update(&refs->packed->validity, fileno(f));
-			read_packed_refs(f, get_ref_dir(refs->packed->root));
-			fclose(f);
-		}
-	}
-	free(packed_refs_file);
-	return refs->packed;
-}
-
-static struct ref_dir *get_packed_ref_dir(struct packed_ref_cache *packed_ref_cache)
-{
-	return get_ref_dir(packed_ref_cache->root);
-}
-
-static struct ref_dir *get_packed_refs(struct ref_cache *refs)
-{
-	return get_packed_ref_dir(get_packed_ref_cache(refs));
-}
-
-/*
- * Add a reference to the in-memory packed reference cache.  This may
- * only be called while the packed-refs file is locked (see
- * lock_packed_refs()).  To actually write the packed-refs file, call
- * commit_packed_refs().
- */
-static void add_packed_ref(const char *refname, const unsigned char *sha1)
-{
-	struct packed_ref_cache *packed_ref_cache =
-		get_packed_ref_cache(&ref_cache);
-
-	if (!packed_ref_cache->lock)
-		die("internal error: packed refs not locked");
-	add_ref(get_packed_ref_dir(packed_ref_cache),
-		create_ref_entry(refname, sha1, REF_ISPACKED, 1));
-}
-
-/*
- * Read the loose references from the namespace dirname into dir
- * (without recursing).  dirname must end with '/'.  dir must be the
- * directory entry corresponding to dirname.
- */
-static void read_loose_refs(const char *dirname, struct ref_dir *dir)
-{
-	struct ref_cache *refs = dir->ref_cache;
-	DIR *d;
-	struct dirent *de;
-	int dirnamelen = strlen(dirname);
-	struct strbuf refname;
-	struct strbuf path = STRBUF_INIT;
-	size_t path_baselen;
-
-	if (*refs->name)
-		strbuf_git_path_submodule(&path, refs->name, "%s", dirname);
-	else
-		strbuf_git_path(&path, "%s", dirname);
-	path_baselen = path.len;
-
-	d = opendir(path.buf);
-	if (!d) {
-		strbuf_release(&path);
-		return;
-	}
-
-	strbuf_init(&refname, dirnamelen + 257);
-	strbuf_add(&refname, dirname, dirnamelen);
-
-	while ((de = readdir(d)) != NULL) {
-		unsigned char sha1[20];
-		struct stat st;
-		int flag;
-
-		if (de->d_name[0] == '.')
-			continue;
-		if (ends_with(de->d_name, ".lock"))
-			continue;
-		strbuf_addstr(&refname, de->d_name);
-		strbuf_addstr(&path, de->d_name);
-		if (stat(path.buf, &st) < 0) {
-			; /* silently ignore */
-		} else if (S_ISDIR(st.st_mode)) {
-			strbuf_addch(&refname, '/');
-			add_entry_to_dir(dir,
-					 create_dir_entry(refs, refname.buf,
-							  refname.len, 1));
-		} else {
-			int read_ok;
-
-			if (*refs->name) {
-				hashclr(sha1);
-				flag = 0;
-				read_ok = !resolve_gitlink_ref(refs->name,
-							       refname.buf, sha1);
-			} else {
-				read_ok = !read_ref_full(refname.buf,
-							 RESOLVE_REF_READING,
-							 sha1, &flag);
-			}
-
-			if (!read_ok) {
-				hashclr(sha1);
-				flag |= REF_ISBROKEN;
-			} else if (is_null_sha1(sha1)) {
-				/*
-				 * It is so astronomically unlikely
-				 * that NULL_SHA1 is the SHA-1 of an
-				 * actual object that we consider its
-				 * appearance in a loose reference
-				 * file to be repo corruption
-				 * (probably due to a software bug).
-				 */
-				flag |= REF_ISBROKEN;
-			}
-
-			if (check_refname_format(refname.buf,
-						 REFNAME_ALLOW_ONELEVEL)) {
-				if (!refname_is_safe(refname.buf))
-					die("loose refname is dangerous: %s", refname.buf);
-				hashclr(sha1);
-				flag |= REF_BAD_NAME | REF_ISBROKEN;
-			}
-			add_entry_to_dir(dir,
-					 create_ref_entry(refname.buf, sha1, flag, 0));
-		}
-		strbuf_setlen(&refname, dirnamelen);
-		strbuf_setlen(&path, path_baselen);
-	}
-	strbuf_release(&refname);
-	strbuf_release(&path);
-	closedir(d);
-}
-
-static struct ref_dir *get_loose_refs(struct ref_cache *refs)
-{
-	if (!refs->loose) {
-		/*
-		 * Mark the top-level directory complete because we
-		 * are about to read the only subdirectory that can
-		 * hold references:
-		 */
-		refs->loose = create_dir_entry(refs, "", 0, 0);
-		/*
-		 * Create an incomplete entry for "refs/":
-		 */
-		add_entry_to_dir(get_ref_dir(refs->loose),
-				 create_dir_entry(refs, "refs/", 5, 1));
-	}
-	return get_ref_dir(refs->loose);
-}
-
-/* We allow "recursive" symbolic refs. Only within reason, though */
-#define MAXDEPTH 5
-#define MAXREFLEN (1024)
-
-/*
- * Called by resolve_gitlink_ref_recursive() after it failed to read
- * from the loose refs in ref_cache refs. Find <refname> in the
- * packed-refs file for the submodule.
- */
-static int resolve_gitlink_packed_ref(struct ref_cache *refs,
-				      const char *refname, unsigned char *sha1)
-{
-	struct ref_entry *ref;
-	struct ref_dir *dir = get_packed_refs(refs);
-
-	ref = find_ref(dir, refname);
-	if (ref == NULL)
-		return -1;
-
-	hashcpy(sha1, ref->u.value.oid.hash);
-	return 0;
-}
-
-static int resolve_gitlink_ref_recursive(struct ref_cache *refs,
-					 const char *refname, unsigned char *sha1,
-					 int recursion)
-{
-	int fd, len;
-	char buffer[128], *p;
-	char *path;
-
-	if (recursion > MAXDEPTH || strlen(refname) > MAXREFLEN)
-		return -1;
-	path = *refs->name
-		? git_pathdup_submodule(refs->name, "%s", refname)
-		: git_pathdup("%s", refname);
-	fd = open(path, O_RDONLY);
-	free(path);
-	if (fd < 0)
-		return resolve_gitlink_packed_ref(refs, refname, sha1);
-
-	len = read(fd, buffer, sizeof(buffer)-1);
-	close(fd);
-	if (len < 0)
-		return -1;
-	while (len && isspace(buffer[len-1]))
-		len--;
-	buffer[len] = 0;
-
-	/* Was it a detached head or an old-fashioned symlink? */
-	if (!get_sha1_hex(buffer, sha1))
-		return 0;
-
-	/* Symref? */
-	if (strncmp(buffer, "ref:", 4))
-		return -1;
-	p = buffer + 4;
-	while (isspace(*p))
-		p++;
-
-	return resolve_gitlink_ref_recursive(refs, p, sha1, recursion+1);
-}
-
-int resolve_gitlink_ref(const char *path, const char *refname, unsigned char *sha1)
-{
-	int len = strlen(path), retval;
-	char *submodule;
-	struct ref_cache *refs;
-
-	while (len && path[len-1] == '/')
-		len--;
-	if (!len)
-		return -1;
-	submodule = xstrndup(path, len);
-	refs = get_ref_cache(submodule);
-	free(submodule);
-
-	retval = resolve_gitlink_ref_recursive(refs, refname, sha1, 0);
-	return retval;
-}
-
-/*
- * Return the ref_entry for the given refname from the packed
- * references.  If it does not exist, return NULL.
- */
-static struct ref_entry *get_packed_ref(const char *refname)
-{
-	return find_ref(get_packed_refs(&ref_cache), refname);
-}
-
-/*
- * A loose ref file doesn't exist; check for a packed ref.  The
- * options are forwarded from resolve_safe_unsafe().
- */
-static int resolve_missing_loose_ref(const char *refname,
-				     int resolve_flags,
-				     unsigned char *sha1,
-				     int *flags)
-{
-	struct ref_entry *entry;
-
-	/*
-	 * The loose reference file does not exist; check for a packed
-	 * reference.
-	 */
-	entry = get_packed_ref(refname);
-	if (entry) {
-		hashcpy(sha1, entry->u.value.oid.hash);
-		if (flags)
-			*flags |= REF_ISPACKED;
-		return 0;
-	}
-	/* The reference is not a packed reference, either. */
-	if (resolve_flags & RESOLVE_REF_READING) {
-		errno = ENOENT;
-		return -1;
-	} else {
-		hashclr(sha1);
-		return 0;
-	}
-}
-
-/* This function needs to return a meaningful errno on failure */
-static const char *resolve_ref_1(const char *refname,
-				 int resolve_flags,
-				 unsigned char *sha1,
-				 int *flags,
-				 struct strbuf *sb_refname,
-				 struct strbuf *sb_path,
-				 struct strbuf *sb_contents)
-{
-	int depth = MAXDEPTH;
-	int bad_name = 0;
-
-	if (flags)
-		*flags = 0;
-
-	if (check_refname_format(refname, REFNAME_ALLOW_ONELEVEL)) {
-		if (flags)
-			*flags |= REF_BAD_NAME;
-
-		if (!(resolve_flags & RESOLVE_REF_ALLOW_BAD_NAME) ||
-		    !refname_is_safe(refname)) {
-			errno = EINVAL;
-			return NULL;
-		}
-		/*
-		 * dwim_ref() uses REF_ISBROKEN to distinguish between
-		 * missing refs and refs that were present but invalid,
-		 * to complain about the latter to stderr.
-		 *
-		 * We don't know whether the ref exists, so don't set
-		 * REF_ISBROKEN yet.
-		 */
-		bad_name = 1;
-	}
-	for (;;) {
-		const char *path;
-		struct stat st;
-		char *buf;
-		int fd;
-
-		if (--depth < 0) {
-			errno = ELOOP;
-			return NULL;
-		}
-
-		strbuf_reset(sb_path);
-		strbuf_git_path(sb_path, "%s", refname);
-		path = sb_path->buf;
-
-		/*
-		 * We might have to loop back here to avoid a race
-		 * condition: first we lstat() the file, then we try
-		 * to read it as a link or as a file.  But if somebody
-		 * changes the type of the file (file <-> directory
-		 * <-> symlink) between the lstat() and reading, then
-		 * we don't want to report that as an error but rather
-		 * try again starting with the lstat().
-		 */
-	stat_ref:
-		if (lstat(path, &st) < 0) {
-			if (errno != ENOENT)
-				return NULL;
-			if (resolve_missing_loose_ref(refname, resolve_flags,
-						      sha1, flags))
-				return NULL;
-			if (bad_name) {
-				hashclr(sha1);
-				if (flags)
-					*flags |= REF_ISBROKEN;
-			}
-			return refname;
-		}
-
-		/* Follow "normalized" - ie "refs/.." symlinks by hand */
-		if (S_ISLNK(st.st_mode)) {
-			strbuf_reset(sb_contents);
-			if (strbuf_readlink(sb_contents, path, 0) < 0) {
-				if (errno == ENOENT || errno == EINVAL)
-					/* inconsistent with lstat; retry */
-					goto stat_ref;
-				else
-					return NULL;
-			}
-			if (starts_with(sb_contents->buf, "refs/") &&
-			    !check_refname_format(sb_contents->buf, 0)) {
-				strbuf_swap(sb_refname, sb_contents);
-				refname = sb_refname->buf;
-				if (flags)
-					*flags |= REF_ISSYMREF;
-				if (resolve_flags & RESOLVE_REF_NO_RECURSE) {
-					hashclr(sha1);
-					return refname;
-				}
-				continue;
-			}
-		}
-
-		/* Is it a directory? */
-		if (S_ISDIR(st.st_mode)) {
-			errno = EISDIR;
-			return NULL;
-		}
-
-		/*
-		 * Anything else, just open it and try to use it as
-		 * a ref
-		 */
-		fd = open(path, O_RDONLY);
-		if (fd < 0) {
-			if (errno == ENOENT)
-				/* inconsistent with lstat; retry */
-				goto stat_ref;
-			else
-				return NULL;
-		}
-		strbuf_reset(sb_contents);
-		if (strbuf_read(sb_contents, fd, 256) < 0) {
-			int save_errno = errno;
-			close(fd);
-			errno = save_errno;
-			return NULL;
-		}
-		close(fd);
-		strbuf_rtrim(sb_contents);
-
-		/*
-		 * Is it a symbolic ref?
-		 */
-		if (!starts_with(sb_contents->buf, "ref:")) {
-			/*
-			 * Please note that FETCH_HEAD has a second
-			 * line containing other data.
-			 */
-			if (get_sha1_hex(sb_contents->buf, sha1) ||
-			    (sb_contents->buf[40] != '\0' && !isspace(sb_contents->buf[40]))) {
-				if (flags)
-					*flags |= REF_ISBROKEN;
-				errno = EINVAL;
-				return NULL;
-			}
-			if (bad_name) {
-				hashclr(sha1);
-				if (flags)
-					*flags |= REF_ISBROKEN;
-			}
-			return refname;
-		}
-		if (flags)
-			*flags |= REF_ISSYMREF;
-		buf = sb_contents->buf + 4;
-		while (isspace(*buf))
-			buf++;
-		strbuf_reset(sb_refname);
-		strbuf_addstr(sb_refname, buf);
-		refname = sb_refname->buf;
-		if (resolve_flags & RESOLVE_REF_NO_RECURSE) {
-			hashclr(sha1);
-			return refname;
-		}
-		if (check_refname_format(buf, REFNAME_ALLOW_ONELEVEL)) {
-			if (flags)
-				*flags |= REF_ISBROKEN;
-
-			if (!(resolve_flags & RESOLVE_REF_ALLOW_BAD_NAME) ||
-			    !refname_is_safe(buf)) {
-				errno = EINVAL;
-				return NULL;
-			}
-			bad_name = 1;
-		}
-	}
-}
-
-const char *resolve_ref_unsafe(const char *refname, int resolve_flags,
-			       unsigned char *sha1, int *flags)
-{
-	static struct strbuf sb_refname = STRBUF_INIT;
-	struct strbuf sb_contents = STRBUF_INIT;
-	struct strbuf sb_path = STRBUF_INIT;
-	const char *ret;
-
-	ret = resolve_ref_1(refname, resolve_flags, sha1, flags,
-			    &sb_refname, &sb_path, &sb_contents);
-	strbuf_release(&sb_path);
-	strbuf_release(&sb_contents);
-	return ret;
-}
-
-char *resolve_refdup(const char *refname, int resolve_flags,
-		     unsigned char *sha1, int *flags)
-{
-	return xstrdup_or_null(resolve_ref_unsafe(refname, resolve_flags,
-						  sha1, flags));
-}
-
-/* The argument to filter_refs */
-struct ref_filter {
-	const char *pattern;
-	each_ref_fn *fn;
-	void *cb_data;
-};
-
-int read_ref_full(const char *refname, int resolve_flags, unsigned char *sha1, int *flags)
-{
-	if (resolve_ref_unsafe(refname, resolve_flags, sha1, flags))
-		return 0;
-	return -1;
-}
-
-int read_ref(const char *refname, unsigned char *sha1)
-{
-	return read_ref_full(refname, RESOLVE_REF_READING, sha1, NULL);
-}
-
-int ref_exists(const char *refname)
-{
-	unsigned char sha1[20];
-	return !!resolve_ref_unsafe(refname, RESOLVE_REF_READING, sha1, NULL);
-}
-
-static int filter_refs(const char *refname, const struct object_id *oid,
-			   int flags, void *data)
-{
-	struct ref_filter *filter = (struct ref_filter *)data;
-
-	if (wildmatch(filter->pattern, refname, 0, NULL))
-		return 0;
-	return filter->fn(refname, oid, flags, filter->cb_data);
-}
-
-enum peel_status {
-	/* object was peeled successfully: */
-	PEEL_PEELED = 0,
-
-	/*
-	 * object cannot be peeled because the named object (or an
-	 * object referred to by a tag in the peel chain), does not
-	 * exist.
-	 */
-	PEEL_INVALID = -1,
-
-	/* object cannot be peeled because it is not a tag: */
-	PEEL_NON_TAG = -2,
-
-	/* ref_entry contains no peeled value because it is a symref: */
-	PEEL_IS_SYMREF = -3,
-
-	/*
-	 * ref_entry cannot be peeled because it is broken (i.e., the
-	 * symbolic reference cannot even be resolved to an object
-	 * name):
-	 */
-	PEEL_BROKEN = -4
-};
-
-/*
- * Peel the named object; i.e., if the object is a tag, resolve the
- * tag recursively until a non-tag is found.  If successful, store the
- * result to sha1 and return PEEL_PEELED.  If the object is not a tag
- * or is not valid, return PEEL_NON_TAG or PEEL_INVALID, respectively,
- * and leave sha1 unchanged.
- */
-static enum peel_status peel_object(const unsigned char *name, unsigned char *sha1)
-{
-	struct object *o = lookup_unknown_object(name);
-
-	if (o->type == OBJ_NONE) {
-		int type = sha1_object_info(name, NULL);
-		if (type < 0 || !object_as_type(o, type, 0))
-			return PEEL_INVALID;
-	}
-
-	if (o->type != OBJ_TAG)
-		return PEEL_NON_TAG;
-
-	o = deref_tag_noverify(o);
-	if (!o)
-		return PEEL_INVALID;
-
-	hashcpy(sha1, o->oid.hash);
-	return PEEL_PEELED;
-}
-
-/*
- * Peel the entry (if possible) and return its new peel_status.  If
- * repeel is true, re-peel the entry even if there is an old peeled
- * value that is already stored in it.
- *
- * It is OK to call this function with a packed reference entry that
- * might be stale and might even refer to an object that has since
- * been garbage-collected.  In such a case, if the entry has
- * REF_KNOWS_PEELED then leave the status unchanged and return
- * PEEL_PEELED or PEEL_NON_TAG; otherwise, return PEEL_INVALID.
- */
-static enum peel_status peel_entry(struct ref_entry *entry, int repeel)
-{
-	enum peel_status status;
-
-	if (entry->flag & REF_KNOWS_PEELED) {
-		if (repeel) {
-			entry->flag &= ~REF_KNOWS_PEELED;
-			oidclr(&entry->u.value.peeled);
-		} else {
-			return is_null_oid(&entry->u.value.peeled) ?
-				PEEL_NON_TAG : PEEL_PEELED;
-		}
-	}
-	if (entry->flag & REF_ISBROKEN)
-		return PEEL_BROKEN;
-	if (entry->flag & REF_ISSYMREF)
-		return PEEL_IS_SYMREF;
-
-	status = peel_object(entry->u.value.oid.hash, entry->u.value.peeled.hash);
-	if (status == PEEL_PEELED || status == PEEL_NON_TAG)
-		entry->flag |= REF_KNOWS_PEELED;
-	return status;
-}
-
-int peel_ref(const char *refname, unsigned char *sha1)
-{
-	int flag;
-	unsigned char base[20];
-
-	if (current_ref && (current_ref->name == refname
-			    || !strcmp(current_ref->name, refname))) {
-		if (peel_entry(current_ref, 0))
-			return -1;
-		hashcpy(sha1, current_ref->u.value.peeled.hash);
-		return 0;
-	}
-
-	if (read_ref_full(refname, RESOLVE_REF_READING, base, &flag))
-		return -1;
-
-	/*
-	 * If the reference is packed, read its ref_entry from the
-	 * cache in the hope that we already know its peeled value.
-	 * We only try this optimization on packed references because
-	 * (a) forcing the filling of the loose reference cache could
-	 * be expensive and (b) loose references anyway usually do not
-	 * have REF_KNOWS_PEELED.
-	 */
-	if (flag & REF_ISPACKED) {
-		struct ref_entry *r = get_packed_ref(refname);
-		if (r) {
-			if (peel_entry(r, 0))
-				return -1;
-			hashcpy(sha1, r->u.value.peeled.hash);
-			return 0;
-		}
-	}
-
-	return peel_object(base, sha1);
-}
-
-struct warn_if_dangling_data {
-	FILE *fp;
-	const char *refname;
-	const struct string_list *refnames;
-	const char *msg_fmt;
-};
-
-static int warn_if_dangling_symref(const char *refname, const struct object_id *oid,
-				   int flags, void *cb_data)
-{
-	struct warn_if_dangling_data *d = cb_data;
-	const char *resolves_to;
-	struct object_id junk;
-
-	if (!(flags & REF_ISSYMREF))
-		return 0;
-
-	resolves_to = resolve_ref_unsafe(refname, 0, junk.hash, NULL);
-	if (!resolves_to
-	    || (d->refname
-		? strcmp(resolves_to, d->refname)
-		: !string_list_has_string(d->refnames, resolves_to))) {
-		return 0;
-	}
-
-	fprintf(d->fp, d->msg_fmt, refname);
-	fputc('\n', d->fp);
-	return 0;
-}
-
-void warn_dangling_symref(FILE *fp, const char *msg_fmt, const char *refname)
-{
-	struct warn_if_dangling_data data;
-
-	data.fp = fp;
-	data.refname = refname;
-	data.refnames = NULL;
-	data.msg_fmt = msg_fmt;
-	for_each_rawref(warn_if_dangling_symref, &data);
-}
-
-void warn_dangling_symrefs(FILE *fp, const char *msg_fmt, const struct string_list *refnames)
-{
-	struct warn_if_dangling_data data;
-
-	data.fp = fp;
-	data.refname = NULL;
-	data.refnames = refnames;
-	data.msg_fmt = msg_fmt;
-	for_each_rawref(warn_if_dangling_symref, &data);
-}
-
-/*
- * Call fn for each reference in the specified ref_cache, omitting
- * references not in the containing_dir of base.  fn is called for all
- * references, including broken ones.  If fn ever returns a non-zero
- * value, stop the iteration and return that value; otherwise, return
- * 0.
- */
-static int do_for_each_entry(struct ref_cache *refs, const char *base,
-			     each_ref_entry_fn fn, void *cb_data)
-{
-	struct packed_ref_cache *packed_ref_cache;
-	struct ref_dir *loose_dir;
-	struct ref_dir *packed_dir;
-	int retval = 0;
-
-	/*
-	 * We must make sure that all loose refs are read before accessing the
-	 * packed-refs file; this avoids a race condition in which loose refs
-	 * are migrated to the packed-refs file by a simultaneous process, but
-	 * our in-memory view is from before the migration. get_packed_ref_cache()
-	 * takes care of making sure our view is up to date with what is on
-	 * disk.
-	 */
-	loose_dir = get_loose_refs(refs);
-	if (base && *base) {
-		loose_dir = find_containing_dir(loose_dir, base, 0);
-	}
-	if (loose_dir)
-		prime_ref_dir(loose_dir);
-
-	packed_ref_cache = get_packed_ref_cache(refs);
-	acquire_packed_ref_cache(packed_ref_cache);
-	packed_dir = get_packed_ref_dir(packed_ref_cache);
-	if (base && *base) {
-		packed_dir = find_containing_dir(packed_dir, base, 0);
-	}
-
-	if (packed_dir && loose_dir) {
-		sort_ref_dir(packed_dir);
-		sort_ref_dir(loose_dir);
-		retval = do_for_each_entry_in_dirs(
-				packed_dir, loose_dir, fn, cb_data);
-	} else if (packed_dir) {
-		sort_ref_dir(packed_dir);
-		retval = do_for_each_entry_in_dir(
-				packed_dir, 0, fn, cb_data);
-	} else if (loose_dir) {
-		sort_ref_dir(loose_dir);
-		retval = do_for_each_entry_in_dir(
-				loose_dir, 0, fn, cb_data);
-	}
-
-	release_packed_ref_cache(packed_ref_cache);
-	return retval;
-}
-
-/*
- * Call fn for each reference in the specified ref_cache for which the
- * refname begins with base.  If trim is non-zero, then trim that many
- * characters off the beginning of each refname before passing the
- * refname to fn.  flags can be DO_FOR_EACH_INCLUDE_BROKEN to include
- * broken references in the iteration.  If fn ever returns a non-zero
- * value, stop the iteration and return that value; otherwise, return
- * 0.
- */
-static int do_for_each_ref(struct ref_cache *refs, const char *base,
-			   each_ref_fn fn, int trim, int flags, void *cb_data)
-{
-	struct ref_entry_cb data;
-	data.base = base;
-	data.trim = trim;
-	data.flags = flags;
-	data.fn = fn;
-	data.cb_data = cb_data;
-
-	if (ref_paranoia < 0)
-		ref_paranoia = git_env_bool("GIT_REF_PARANOIA", 0);
-	if (ref_paranoia)
-		data.flags |= DO_FOR_EACH_INCLUDE_BROKEN;
-
-	return do_for_each_entry(refs, base, do_one_ref, &data);
-}
-
-static int do_head_ref(const char *submodule, each_ref_fn fn, void *cb_data)
-{
-	struct object_id oid;
-	int flag;
-
-	if (submodule) {
-		if (resolve_gitlink_ref(submodule, "HEAD", oid.hash) == 0)
-			return fn("HEAD", &oid, 0, cb_data);
-
-		return 0;
-	}
-
-	if (!read_ref_full("HEAD", RESOLVE_REF_READING, oid.hash, &flag))
-		return fn("HEAD", &oid, flag, cb_data);
-
-	return 0;
-}
-
-int head_ref(each_ref_fn fn, void *cb_data)
-{
-	return do_head_ref(NULL, fn, cb_data);
-}
-
-int head_ref_submodule(const char *submodule, each_ref_fn fn, void *cb_data)
-{
-	return do_head_ref(submodule, fn, cb_data);
-}
-
-int for_each_ref(each_ref_fn fn, void *cb_data)
-{
-	return do_for_each_ref(&ref_cache, "", fn, 0, 0, cb_data);
-}
-
-int for_each_ref_submodule(const char *submodule, each_ref_fn fn, void *cb_data)
-{
-	return do_for_each_ref(get_ref_cache(submodule), "", fn, 0, 0, cb_data);
-}
-
-int for_each_ref_in(const char *prefix, each_ref_fn fn, void *cb_data)
-{
-	return do_for_each_ref(&ref_cache, prefix, fn, strlen(prefix), 0, cb_data);
-}
-
-int for_each_fullref_in(const char *prefix, each_ref_fn fn, void *cb_data, unsigned int broken)
-{
-	unsigned int flag = 0;
-
-	if (broken)
-		flag = DO_FOR_EACH_INCLUDE_BROKEN;
-	return do_for_each_ref(&ref_cache, prefix, fn, 0, flag, cb_data);
-}
-
-int for_each_ref_in_submodule(const char *submodule, const char *prefix,
-		each_ref_fn fn, void *cb_data)
-{
-	return do_for_each_ref(get_ref_cache(submodule), prefix, fn, strlen(prefix), 0, cb_data);
-}
-
-int for_each_tag_ref(each_ref_fn fn, void *cb_data)
-{
-	return for_each_ref_in("refs/tags/", fn, cb_data);
-}
-
-int for_each_tag_ref_submodule(const char *submodule, each_ref_fn fn, void *cb_data)
-{
-	return for_each_ref_in_submodule(submodule, "refs/tags/", fn, cb_data);
-}
-
-int for_each_branch_ref(each_ref_fn fn, void *cb_data)
-{
-	return for_each_ref_in("refs/heads/", fn, cb_data);
-}
-
-int for_each_branch_ref_submodule(const char *submodule, each_ref_fn fn, void *cb_data)
-{
-	return for_each_ref_in_submodule(submodule, "refs/heads/", fn, cb_data);
-}
-
-int for_each_remote_ref(each_ref_fn fn, void *cb_data)
-{
-	return for_each_ref_in("refs/remotes/", fn, cb_data);
-}
-
-int for_each_remote_ref_submodule(const char *submodule, each_ref_fn fn, void *cb_data)
-{
-	return for_each_ref_in_submodule(submodule, "refs/remotes/", fn, cb_data);
-}
-
-int for_each_replace_ref(each_ref_fn fn, void *cb_data)
-{
-	return do_for_each_ref(&ref_cache, git_replace_ref_base, fn,
-			       strlen(git_replace_ref_base), 0, cb_data);
-}
-
-int head_ref_namespaced(each_ref_fn fn, void *cb_data)
-{
-	struct strbuf buf = STRBUF_INIT;
-	int ret = 0;
-	struct object_id oid;
-	int flag;
-
-	strbuf_addf(&buf, "%sHEAD", get_git_namespace());
-	if (!read_ref_full(buf.buf, RESOLVE_REF_READING, oid.hash, &flag))
-		ret = fn(buf.buf, &oid, flag, cb_data);
-	strbuf_release(&buf);
-
-	return ret;
-}
-
-int for_each_namespaced_ref(each_ref_fn fn, void *cb_data)
-{
-	struct strbuf buf = STRBUF_INIT;
-	int ret;
-	strbuf_addf(&buf, "%srefs/", get_git_namespace());
-	ret = do_for_each_ref(&ref_cache, buf.buf, fn, 0, 0, cb_data);
-	strbuf_release(&buf);
-	return ret;
-}
-
-int for_each_glob_ref_in(each_ref_fn fn, const char *pattern,
-	const char *prefix, void *cb_data)
-{
->>>>>>> fcd30b13
 	struct strbuf real_pattern = STRBUF_INIT;
 	struct ref_filter filter;
 	int ret;
