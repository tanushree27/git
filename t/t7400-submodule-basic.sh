#!/bin/sh
#
# Copyright (c) 2007 Lars Hjemli
#

test_description='Basic porcelain support for submodules

This test tries to verify basic sanity of the init, update and status
subcommands of git submodule.
'

. ./test-lib.sh

test_expect_success 'setup - initial commit' '
	>t &&
	git add t &&
	git commit -m "initial commit" &&
	git branch initial
'

test_expect_success 'submodule init aborts on missing .gitmodules file' '
	test_when_finished "git update-index --remove sub" &&
	git update-index --add --cacheinfo 160000,$(git rev-parse HEAD),sub &&
	# missing the .gitmodules file here
	test_must_fail git submodule init 2>actual &&
	test_i18ngrep "No url found for submodule path" actual
'

test_expect_success 'submodule update aborts on missing .gitmodules file' '
	test_when_finished "git update-index --remove sub" &&
	git update-index --add --cacheinfo 160000,$(git rev-parse HEAD),sub &&
	# missing the .gitmodules file here
	git submodule update sub 2>actual &&
	test_i18ngrep "Submodule path .sub. not initialized" actual
'

test_expect_success 'configuration parsing' '
	test_when_finished "rm -f .gitmodules" &&
	cat >.gitmodules <<-\EOF &&
	[submodule "s"]
		path
		ignore
	EOF
	test_must_fail git status
'

test_expect_success 'setup - repository in init subdirectory' '
	mkdir init &&
	(
		cd init &&
		git init &&
		echo a >a &&
		git add a &&
		git commit -m "submodule commit 1" &&
		git tag -a -m "rev-1" rev-1
	)
'

test_expect_success 'setup - commit with gitlink' '
	echo a >a &&
	echo z >z &&
	git add a init z &&
	git commit -m "super commit 1"
'

test_expect_success 'setup - hide init subdirectory' '
	mv init .subrepo
'

test_expect_success 'setup - repository to add submodules to' '
	git init addtest &&
	git init addtest-ignore
'

# The 'submodule add' tests need some repository to add as a submodule.
# The trash directory is a good one as any. We need to canonicalize
# the name, though, as some tests compare it to the absolute path git
# generates, which will expand symbolic links.
submodurl=$(pwd -P)

listbranches() {
	git for-each-ref --format='%(refname)' 'refs/heads/*'
}

inspect() {
	dir=$1 &&
	dotdot="${2:-..}" &&

	(
		cd "$dir" &&
		listbranches >"$dotdot/heads" &&
		{ git symbolic-ref HEAD || :; } >"$dotdot/head" &&
		git rev-parse HEAD >"$dotdot/head-sha1" &&
		git update-index --refresh &&
		git diff-files --exit-code &&
		git clean -n -d -x >"$dotdot/untracked"
	)
}

test_expect_success 'submodule add' '
	echo "refs/heads/master" >expect &&
	>empty &&

	(
		cd addtest &&
		git submodule add -q "$submodurl" submod >actual &&
		test_must_be_empty actual &&
		echo "gitdir: ../.git/modules/submod" >expect &&
		test_cmp expect submod/.git &&
		(
			cd submod &&
			git config core.worktree >actual &&
			echo "../../../submod" >expect &&
			test_cmp expect actual &&
			rm -f actual expect
		) &&
		git submodule init
	) &&

	rm -f heads head untracked &&
	inspect addtest/submod ../.. &&
	test_cmp expect heads &&
	test_cmp expect head &&
	test_cmp empty untracked
'

test_expect_success 'submodule add to .gitignored path fails' '
	(
		cd addtest-ignore &&
		cat <<-\EOF >expect &&
		The following path is ignored by one of your .gitignore files:
		submod
		Use -f if you really want to add it.
		EOF
		# Does not use test_commit due to the ignore
		echo "*" > .gitignore &&
		git add --force .gitignore &&
		git commit -m"Ignore everything" &&
		! git submodule add "$submodurl" submod >actual 2>&1 &&
		test_i18ncmp expect actual
	)
'

test_expect_success 'submodule add to .gitignored path with --force' '
	(
		cd addtest-ignore &&
		git submodule add --force "$submodurl" submod
	)
'

test_expect_success 'submodule add --branch' '
	echo "refs/heads/initial" >expect-head &&
	cat <<-\EOF >expect-heads &&
	refs/heads/initial
	refs/heads/master
	EOF
	>empty &&

	(
		cd addtest &&
		git submodule add -b initial "$submodurl" submod-branch &&
		test "initial" = "$(git config -f .gitmodules submodule.submod-branch.branch)" &&
		git submodule init
	) &&

	rm -f heads head untracked &&
	inspect addtest/submod-branch ../.. &&
	test_cmp expect-heads heads &&
	test_cmp expect-head head &&
	test_cmp empty untracked
'

test_expect_success 'submodule add with ./ in path' '
	echo "refs/heads/master" >expect &&
	>empty &&

	(
		cd addtest &&
		git submodule add "$submodurl" ././dotsubmod/./frotz/./ &&
		git submodule init
	) &&

	rm -f heads head untracked &&
	inspect addtest/dotsubmod/frotz ../../.. &&
	test_cmp expect heads &&
	test_cmp expect head &&
	test_cmp empty untracked
'

test_expect_success 'submodule add with /././ in path' '
	echo "refs/heads/master" >expect &&
	>empty &&

	(
		cd addtest &&
		git submodule add "$submodurl" dotslashdotsubmod/././frotz/./ &&
		git submodule init
	) &&

	rm -f heads head untracked &&
	inspect addtest/dotslashdotsubmod/frotz ../../.. &&
	test_cmp expect heads &&
	test_cmp expect head &&
	test_cmp empty untracked
'

test_expect_success 'submodule add with // in path' '
	echo "refs/heads/master" >expect &&
	>empty &&

	(
		cd addtest &&
		git submodule add "$submodurl" slashslashsubmod///frotz// &&
		git submodule init
	) &&

	rm -f heads head untracked &&
	inspect addtest/slashslashsubmod/frotz ../../.. &&
	test_cmp expect heads &&
	test_cmp expect head &&
	test_cmp empty untracked
'

test_expect_success 'submodule add with /.. in path' '
	echo "refs/heads/master" >expect &&
	>empty &&

	(
		cd addtest &&
		git submodule add "$submodurl" dotdotsubmod/../realsubmod/frotz/.. &&
		git submodule init
	) &&

	rm -f heads head untracked &&
	inspect addtest/realsubmod ../.. &&
	test_cmp expect heads &&
	test_cmp expect head &&
	test_cmp empty untracked
'

test_expect_success 'submodule add with ./, /.. and // in path' '
	echo "refs/heads/master" >expect &&
	>empty &&

	(
		cd addtest &&
		git submodule add "$submodurl" dot/dotslashsubmod/./../..////realsubmod2/a/b/c/d/../../../../frotz//.. &&
		git submodule init
	) &&

	rm -f heads head untracked &&
	inspect addtest/realsubmod2 ../.. &&
	test_cmp expect heads &&
	test_cmp expect head &&
	test_cmp empty untracked
'

test_expect_success 'submodule add in subdirectory' '
	echo "refs/heads/master" >expect &&
	>empty &&

	mkdir addtest/sub &&
	(
		cd addtest/sub &&
		git submodule add "$submodurl" ../realsubmod3 &&
		git submodule init
	) &&

	rm -f heads head untracked &&
	inspect addtest/realsubmod3 ../.. &&
	test_cmp expect heads &&
	test_cmp expect head &&
	test_cmp empty untracked
'

test_expect_success 'submodule add in subdirectory with relative path should fail' '
	(
		cd addtest/sub &&
		test_must_fail git submodule add ../../ submod3 2>../../output.err
	) &&
	test_i18ngrep toplevel output.err
'

test_expect_success 'setup - add an example entry to .gitmodules' '
	git config --file=.gitmodules submodule.example.url git://example.com/init.git
'

test_expect_success 'status should fail for unmapped paths' '
	test_must_fail git submodule status
'

test_expect_success 'setup - map path in .gitmodules' '
	cat <<\EOF >expect &&
[submodule "example"]
	url = git://example.com/init.git
	path = init
EOF

	git config --file=.gitmodules submodule.example.path init &&

	test_cmp expect .gitmodules
'

test_expect_success 'status should only print one line' '
	git submodule status >lines &&
	test_line_count = 1 lines
'

test_expect_success 'setup - fetch commit name from submodule' '
	rev1=$(cd .subrepo && git rev-parse HEAD) &&
	printf "rev1: %s\n" "$rev1" &&
	test -n "$rev1"
'

test_expect_success 'status should initially be "missing"' '
	git submodule status >lines &&
	grep "^-$rev1" lines
'

test_expect_success 'init should register submodule url in .git/config' '
	echo git://example.com/init.git >expect &&

	git submodule init &&
	git config submodule.example.url >url &&
	git config submodule.example.url ./.subrepo &&

	test_cmp expect url
'

test_failure_with_unknown_submodule () {
	test_must_fail git submodule $1 no-such-submodule 2>output.err &&
	grep "^error: .*no-such-submodule" output.err
}

test_expect_success 'init should fail with unknown submodule' '
	test_failure_with_unknown_submodule init
'

test_expect_success 'update should fail with unknown submodule' '
	test_failure_with_unknown_submodule update
'

test_expect_success 'status should fail with unknown submodule' '
	test_failure_with_unknown_submodule status
'

test_expect_success 'sync should fail with unknown submodule' '
	test_failure_with_unknown_submodule sync
'

test_expect_success 'update should fail when path is used by a file' '
	echo hello >expect &&

	echo "hello" >init &&
	test_must_fail git submodule update &&

	test_cmp expect init
'

test_expect_success 'update should fail when path is used by a nonempty directory' '
	echo hello >expect &&

	rm -fr init &&
	mkdir init &&
	echo "hello" >init/a &&

	test_must_fail git submodule update &&

	test_cmp expect init/a
'

test_expect_success 'update should work when path is an empty dir' '
	rm -fr init &&
	rm -f head-sha1 &&
	echo "$rev1" >expect &&

	mkdir init &&
	git submodule update -q >update.out &&
	test_must_be_empty update.out &&

	inspect init &&
	test_cmp expect head-sha1
'

test_expect_success 'status should be "up-to-date" after update' '
	git submodule status >list &&
	grep "^ $rev1" list
'

test_expect_success 'status "up-to-date" from subdirectory' '
	mkdir -p sub &&
	(
		cd sub &&
		git submodule status >../list
	) &&
	grep "^ $rev1" list &&
	grep "\\.\\./init" list
'

test_expect_success 'status "up-to-date" from subdirectory with path' '
	mkdir -p sub &&
	(
		cd sub &&
		git submodule status ../init >../list
	) &&
	grep "^ $rev1" list &&
	grep "\\.\\./init" list
'

test_expect_success 'status should be "modified" after submodule commit' '
	(
		cd init &&
		echo b >b &&
		git add b &&
		git commit -m "submodule commit 2"
	) &&

	rev2=$(cd init && git rev-parse HEAD) &&
	test -n "$rev2" &&
	git submodule status >list &&

	grep "^+$rev2" list
'

test_expect_success 'the --cached sha1 should be rev1' '
	git submodule --cached status >list &&
	grep "^+$rev1" list
'

test_expect_success 'git diff should report the SHA1 of the new submodule commit' '
	git diff >diff &&
	grep "^+Subproject commit $rev2" diff
'

test_expect_success 'update should checkout rev1' '
	rm -f head-sha1 &&
	echo "$rev1" >expect &&

	git submodule update init &&
	inspect init &&

	test_cmp expect head-sha1
'

test_expect_success 'status should be "up-to-date" after update' '
	git submodule status >list &&
	grep "^ $rev1" list
'

test_expect_success 'checkout superproject with subproject already present' '
	git checkout initial &&
	git checkout master
'

test_expect_success 'apply submodule diff' '
	>empty &&

	git branch second &&
	(
		cd init &&
		echo s >s &&
		git add s &&
		git commit -m "change subproject"
	) &&
	git update-index --add init &&
	git commit -m "change init" &&
	git format-patch -1 --stdout >P.diff &&
	git checkout second &&
	git apply --index P.diff &&

	git diff --cached master >staged &&
	test_cmp empty staged
'

test_expect_success 'update --init' '
	mv init init2 &&
	git config -f .gitmodules submodule.example.url "$(pwd)/init2" &&
	git config --remove-section submodule.example &&
	test_must_fail git config submodule.example.url &&

	git submodule update init 2> update.out &&
	cat update.out &&
	test_i18ngrep "not initialized" update.out &&
	test_must_fail git rev-parse --resolve-git-dir init/.git &&

	git submodule update --init init &&
	git rev-parse --resolve-git-dir init/.git
'

test_expect_success 'update --init from subdirectory' '
	mv init init2 &&
	git config -f .gitmodules submodule.example.url "$(pwd)/init2" &&
	git config --remove-section submodule.example &&
	test_must_fail git config submodule.example.url &&

	mkdir -p sub &&
	(
		cd sub &&
		git submodule update ../init 2>update.out &&
		cat update.out &&
		test_i18ngrep "not initialized" update.out &&
		test_must_fail git rev-parse --resolve-git-dir ../init/.git &&

		git submodule update --init ../init
	) &&
	git rev-parse --resolve-git-dir init/.git
'

test_expect_success 'do not add files from a submodule' '

	git reset --hard &&
	test_must_fail git add init/a

'

test_expect_success 'gracefully add/reset submodule with a trailing slash' '

	git reset --hard &&
	git commit -m "commit subproject" init &&
	(cd init &&
	 echo b > a) &&
	git add init/ &&
	git diff --exit-code --cached init &&
	commit=$(cd init &&
	 git commit -m update a >/dev/null &&
	 git rev-parse HEAD) &&
	git add init/ &&
	test_must_fail git diff --exit-code --cached init &&
	test $commit = $(git ls-files --stage |
		sed -n "s/^160000 \([^ ]*\).*/\1/p") &&
	git reset init/ &&
	git diff --exit-code --cached init

'

test_expect_success 'ls-files gracefully handles trailing slash' '

	test "init" = "$(git ls-files init/)"

'

test_expect_success 'moving to a commit without submodule does not leave empty dir' '
	rm -rf init &&
	mkdir init &&
	git reset --hard &&
	git checkout initial &&
	test ! -d init &&
	git checkout second
'

test_expect_success 'submodule <invalid-subcommand> fails' '
	test_must_fail git submodule no-such-subcommand
'

test_expect_success 'add submodules without specifying an explicit path' '
	mkdir repo &&
	(
		cd repo &&
		git init &&
		echo r >r &&
		git add r &&
		git commit -m "repo commit 1"
	) &&
	git clone --bare repo/ bare.git &&
	(
		cd addtest &&
		git submodule add "$submodurl/repo" &&
		git config -f .gitmodules submodule.repo.path repo &&
		git submodule add "$submodurl/bare.git" &&
		git config -f .gitmodules submodule.bare.path bare
	)
'

test_expect_success 'add should fail when path is used by a file' '
	(
		cd addtest &&
		touch file &&
		test_must_fail	git submodule add "$submodurl/repo" file
	)
'

test_expect_success 'add should fail when path is used by an existing directory' '
	(
		cd addtest &&
		mkdir empty-dir &&
		test_must_fail git submodule add "$submodurl/repo" empty-dir
	)
'

test_expect_success 'use superproject as upstream when path is relative and no url is set there' '
	(
		cd addtest &&
		git submodule add ../repo relative &&
		test "$(git config -f .gitmodules submodule.relative.url)" = ../repo &&
		git submodule sync relative &&
		test "$(git config submodule.relative.url)" = "$submodurl/repo"
	)
'

test_expect_success 'set up for relative path tests' '
	mkdir reltest &&
	(
		cd reltest &&
		git init &&
		mkdir sub &&
		(
			cd sub &&
			git init &&
			test_commit foo
		) &&
		git add sub &&
		git config -f .gitmodules submodule.sub.path sub &&
		git config -f .gitmodules submodule.sub.url ../subrepo &&
		cp .git/config pristine-.git-config &&
		cp .gitmodules pristine-.gitmodules
	)
'

test_expect_success '../subrepo works with URL - ssh://hostname/repo' '
	(
		cd reltest &&
		cp pristine-.git-config .git/config &&
		cp pristine-.gitmodules .gitmodules &&
		git config remote.origin.url ssh://hostname/repo &&
		git submodule init &&
		test "$(git config submodule.sub.url)" = ssh://hostname/subrepo
	)
'

test_expect_success '../subrepo works with port-qualified URL - ssh://hostname:22/repo' '
	(
		cd reltest &&
		cp pristine-.git-config .git/config &&
		cp pristine-.gitmodules .gitmodules &&
		git config remote.origin.url ssh://hostname:22/repo &&
		git submodule init &&
		test "$(git config submodule.sub.url)" = ssh://hostname:22/subrepo
	)
'

# About the choice of the path in the next test:
# - double-slash side-steps path mangling issues on Windows
# - it is still an absolute local path
# - there cannot be a server with a blank in its name just in case the
#   path is used erroneously to access a //server/share style path
test_expect_success '../subrepo path works with local path - //somewhere else/repo' '
	(
		cd reltest &&
		cp pristine-.git-config .git/config &&
		cp pristine-.gitmodules .gitmodules &&
		git config remote.origin.url "//somewhere else/repo" &&
		git submodule init &&
		test "$(git config submodule.sub.url)" = "//somewhere else/subrepo"
	)
'

test_expect_success '../subrepo works with file URL - file:///tmp/repo' '
	(
		cd reltest &&
		cp pristine-.git-config .git/config &&
		cp pristine-.gitmodules .gitmodules &&
		git config remote.origin.url file:///tmp/repo &&
		git submodule init &&
		test "$(git config submodule.sub.url)" = file:///tmp/subrepo
	)
'

test_expect_success '../subrepo works with helper URL- helper:://hostname/repo' '
	(
		cd reltest &&
		cp pristine-.git-config .git/config &&
		cp pristine-.gitmodules .gitmodules &&
		git config remote.origin.url helper:://hostname/repo &&
		git submodule init &&
		test "$(git config submodule.sub.url)" = helper:://hostname/subrepo
	)
'

test_expect_success '../subrepo works with scp-style URL - user@host:repo' '
	(
		cd reltest &&
		cp pristine-.git-config .git/config &&
		git config remote.origin.url user@host:repo &&
		git submodule init &&
		test "$(git config submodule.sub.url)" = user@host:subrepo
	)
'

test_expect_success '../subrepo works with scp-style URL - user@host:path/to/repo' '
	(
		cd reltest &&
		cp pristine-.git-config .git/config &&
		cp pristine-.gitmodules .gitmodules &&
		git config remote.origin.url user@host:path/to/repo &&
		git submodule init &&
		test "$(git config submodule.sub.url)" = user@host:path/to/subrepo
	)
'

test_expect_success '../subrepo works with relative local path - foo' '
	(
		cd reltest &&
		cp pristine-.git-config .git/config &&
		cp pristine-.gitmodules .gitmodules &&
		git config remote.origin.url foo &&
		# actual: fails with an error
		git submodule init &&
		test "$(git config submodule.sub.url)" = subrepo
	)
'

test_expect_success '../subrepo works with relative local path - foo/bar' '
	(
		cd reltest &&
		cp pristine-.git-config .git/config &&
		cp pristine-.gitmodules .gitmodules &&
		git config remote.origin.url foo/bar &&
		git submodule init &&
		test "$(git config submodule.sub.url)" = foo/subrepo
	)
'

test_expect_success '../subrepo works with relative local path - ./foo' '
	(
		cd reltest &&
		cp pristine-.git-config .git/config &&
		cp pristine-.gitmodules .gitmodules &&
		git config remote.origin.url ./foo &&
		git submodule init &&
		test "$(git config submodule.sub.url)" = subrepo
	)
'

test_expect_success '../subrepo works with relative local path - ./foo/bar' '
	(
		cd reltest &&
		cp pristine-.git-config .git/config &&
		cp pristine-.gitmodules .gitmodules &&
		git config remote.origin.url ./foo/bar &&
		git submodule init &&
		test "$(git config submodule.sub.url)" = foo/subrepo
	)
'

test_expect_success '../subrepo works with relative local path - ../foo' '
	(
		cd reltest &&
		cp pristine-.git-config .git/config &&
		cp pristine-.gitmodules .gitmodules &&
		git config remote.origin.url ../foo &&
		git submodule init &&
		test "$(git config submodule.sub.url)" = ../subrepo
	)
'

test_expect_success '../subrepo works with relative local path - ../foo/bar' '
	(
		cd reltest &&
		cp pristine-.git-config .git/config &&
		cp pristine-.gitmodules .gitmodules &&
		git config remote.origin.url ../foo/bar &&
		git submodule init &&
		test "$(git config submodule.sub.url)" = ../foo/subrepo
	)
'

test_expect_success '../bar/a/b/c works with relative local path - ../foo/bar.git' '
	(
		cd reltest &&
		cp pristine-.git-config .git/config &&
		cp pristine-.gitmodules .gitmodules &&
		mkdir -p a/b/c &&
		(cd a/b/c; git init) &&
		git config remote.origin.url ../foo/bar.git &&
		git submodule add ../bar/a/b/c ./a/b/c &&
		git submodule init &&
		test "$(git config submodule.a/b/c.url)" = ../foo/bar/a/b/c
	)
'

test_expect_success 'moving the superproject does not break submodules' '
	(
		cd addtest &&
		git submodule status >expect
	) &&
	mv addtest addtest2 &&
	(
		cd addtest2 &&
		git submodule status >actual &&
		test_cmp expect actual
	)
'

test_expect_success 'submodule add --name allows to replace a submodule with another at the same path' '
	(
		cd addtest2 &&
		(
			cd repo &&
			echo "$submodurl/repo" >expect &&
			git config remote.origin.url >actual &&
			test_cmp expect actual &&
			echo "gitdir: ../.git/modules/repo" >expect &&
			test_cmp expect .git
		) &&
		rm -rf repo &&
		git rm repo &&
		git submodule add -q --name repo_new "$submodurl/bare.git" repo >actual &&
		test_must_be_empty actual &&
		echo "gitdir: ../.git/modules/submod" >expect &&
		test_cmp expect submod/.git &&
		(
			cd repo &&
			echo "$submodurl/bare.git" >expect &&
			git config remote.origin.url >actual &&
			test_cmp expect actual &&
			echo "gitdir: ../.git/modules/repo_new" >expect &&
			test_cmp expect .git
		) &&
		echo "repo" >expect &&
		test_must_fail git config -f .gitmodules submodule.repo.path &&
		git config -f .gitmodules submodule.repo_new.path >actual &&
		test_cmp expect actual&&
		echo "$submodurl/repo" >expect &&
		test_must_fail git config -f .gitmodules submodule.repo.url &&
		echo "$submodurl/bare.git" >expect &&
		git config -f .gitmodules submodule.repo_new.url >actual &&
		test_cmp expect actual &&
		echo "$submodurl/repo" >expect &&
		git config submodule.repo.url >actual &&
		test_cmp expect actual &&
		echo "$submodurl/bare.git" >expect &&
		git config submodule.repo_new.url >actual &&
		test_cmp expect actual
	)
'

test_expect_success 'recursive relative submodules stay relative' '
	test_when_finished "rm -rf super clone2 subsub sub3" &&
	mkdir subsub &&
	(
		cd subsub &&
		git init &&
		>t &&
		git add t &&
		git commit -m "initial commit"
	) &&
	mkdir sub3 &&
	(
		cd sub3 &&
		git init &&
		>t &&
		git add t &&
		git commit -m "initial commit" &&
		git submodule add ../subsub dirdir/subsub &&
		git commit -m "add submodule subsub"
	) &&
	mkdir super &&
	(
		cd super &&
		git init &&
		>t &&
		git add t &&
		git commit -m "initial commit" &&
		git submodule add ../sub3 &&
		git commit -m "add submodule sub"
	) &&
	git clone super clone2 &&
	(
		cd clone2 &&
		git submodule update --init --recursive &&
		echo "gitdir: ../.git/modules/sub3" >./sub3/.git_expect &&
		echo "gitdir: ../../../.git/modules/sub3/modules/dirdir/subsub" >./sub3/dirdir/subsub/.git_expect
	) &&
	test_cmp clone2/sub3/.git_expect clone2/sub3/.git &&
	test_cmp clone2/sub3/dirdir/subsub/.git_expect clone2/sub3/dirdir/subsub/.git
'

test_expect_success 'submodule add with an existing name fails unless forced' '
	(
		cd addtest2 &&
		rm -rf repo &&
		git rm repo &&
		test_must_fail git submodule add -q --name repo_new "$submodurl/repo.git" repo &&
		test ! -d repo &&
		test_must_fail git config -f .gitmodules submodule.repo_new.path &&
		test_must_fail git config -f .gitmodules submodule.repo_new.url &&
		echo "$submodurl/bare.git" >expect &&
		git config submodule.repo_new.url >actual &&
		test_cmp expect actual &&
		git submodule add -f -q --name repo_new "$submodurl/repo.git" repo &&
		test -d repo &&
		echo "repo" >expect &&
		git config -f .gitmodules submodule.repo_new.path >actual &&
		test_cmp expect actual&&
		echo "$submodurl/repo.git" >expect &&
		git config -f .gitmodules submodule.repo_new.url >actual &&
		test_cmp expect actual &&
		echo "$submodurl/repo.git" >expect &&
		git config submodule.repo_new.url >actual &&
		test_cmp expect actual
	)
'

test_expect_success 'set up a second submodule' '
	git submodule add ./init2 example2 &&
	git commit -m "submodule example2 added"
'

test_expect_success 'submodule deinit works on repository without submodules' '
	test_when_finished "rm -rf newdirectory" &&
	mkdir newdirectory &&
	(
		cd newdirectory &&
		git init &&
		>file &&
		git add file &&
<<<<<<< HEAD
		git commit -m "repo should not be empty" &&
=======
		git commit -m "repo should not be empty"
>>>>>>> c66410ed
		git submodule deinit .
	)
'

test_expect_success 'submodule deinit should remove the whole submodule section from .git/config' '
	git config submodule.example.foo bar &&
	git config submodule.example2.frotz nitfol &&
	git submodule deinit init &&
	test -z "$(git config --get-regexp "submodule\.example\.")" &&
	test -n "$(git config --get-regexp "submodule\.example2\.")" &&
	test -f example2/.git &&
	rmdir init
'

test_expect_success 'submodule deinit from subdirectory' '
	git submodule update --init &&
	git config submodule.example.foo bar &&
	mkdir -p sub &&
	(
		cd sub &&
		git submodule deinit ../init >../output
	) &&
	grep "\\.\\./init" output &&
	test -z "$(git config --get-regexp "submodule\.example\.")" &&
	test -n "$(git config --get-regexp "submodule\.example2\.")" &&
	test -f example2/.git &&
	rmdir init
'

test_expect_success 'submodule deinit . deinits all initialized submodules' '
	git submodule update --init &&
	git config submodule.example.foo bar &&
	git config submodule.example2.frotz nitfol &&
	test_must_fail git submodule deinit &&
	git submodule deinit . >actual &&
	test -z "$(git config --get-regexp "submodule\.example\.")" &&
	test -z "$(git config --get-regexp "submodule\.example2\.")" &&
	test_i18ngrep "Cleared directory .init" actual &&
	test_i18ngrep "Cleared directory .example2" actual &&
	rmdir init example2
'

test_expect_success 'submodule deinit deinits a submodule when its work tree is missing or empty' '
	git submodule update --init &&
	rm -rf init example2/* example2/.git &&
	git submodule deinit init example2 >actual &&
	test -z "$(git config --get-regexp "submodule\.example\.")" &&
	test -z "$(git config --get-regexp "submodule\.example2\.")" &&
	test_i18ngrep ! "Cleared directory .init" actual &&
	test_i18ngrep "Cleared directory .example2" actual &&
	rmdir init
'

test_expect_success 'submodule deinit fails when the submodule contains modifications unless forced' '
	git submodule update --init &&
	echo X >>init/s &&
	test_must_fail git submodule deinit init &&
	test -n "$(git config --get-regexp "submodule\.example\.")" &&
	test -f example2/.git &&
	git submodule deinit -f init >actual &&
	test -z "$(git config --get-regexp "submodule\.example\.")" &&
	test_i18ngrep "Cleared directory .init" actual &&
	rmdir init
'

test_expect_success 'submodule deinit fails when the submodule contains untracked files unless forced' '
	git submodule update --init &&
	echo X >>init/untracked &&
	test_must_fail git submodule deinit init &&
	test -n "$(git config --get-regexp "submodule\.example\.")" &&
	test -f example2/.git &&
	git submodule deinit -f init >actual &&
	test -z "$(git config --get-regexp "submodule\.example\.")" &&
	test_i18ngrep "Cleared directory .init" actual &&
	rmdir init
'

test_expect_success 'submodule deinit fails when the submodule HEAD does not match unless forced' '
	git submodule update --init &&
	(
		cd init &&
		git checkout HEAD^
	) &&
	test_must_fail git submodule deinit init &&
	test -n "$(git config --get-regexp "submodule\.example\.")" &&
	test -f example2/.git &&
	git submodule deinit -f init >actual &&
	test -z "$(git config --get-regexp "submodule\.example\.")" &&
	test_i18ngrep "Cleared directory .init" actual &&
	rmdir init
'

test_expect_success 'submodule deinit is silent when used on an uninitialized submodule' '
	git submodule update --init &&
	git submodule deinit init >actual &&
	test_i18ngrep "Submodule .example. (.*) unregistered for path .init" actual &&
	test_i18ngrep "Cleared directory .init" actual &&
	git submodule deinit init >actual &&
	test_i18ngrep ! "Submodule .example. (.*) unregistered for path .init" actual &&
	test_i18ngrep "Cleared directory .init" actual &&
	git submodule deinit . >actual &&
	test_i18ngrep ! "Submodule .example. (.*) unregistered for path .init" actual &&
	test_i18ngrep "Submodule .example2. (.*) unregistered for path .example2" actual &&
	test_i18ngrep "Cleared directory .init" actual &&
	git submodule deinit . >actual &&
	test_i18ngrep ! "Submodule .example. (.*) unregistered for path .init" actual &&
	test_i18ngrep ! "Submodule .example2. (.*) unregistered for path .example2" actual &&
	test_i18ngrep "Cleared directory .init" actual &&
	rmdir init example2
'

test_expect_success 'submodule deinit fails when submodule has a .git directory even when forced' '
	git submodule update --init &&
	(
		cd init &&
		rm .git &&
		cp -R ../.git/modules/example .git &&
		GIT_WORK_TREE=. git config --unset core.worktree
	) &&
	test_must_fail git submodule deinit init &&
	test_must_fail git submodule deinit -f init &&
	test -d init/.git &&
	test -n "$(git config --get-regexp "submodule\.example\.")"
'

test_expect_success 'submodule with UTF-8 name' '
	svname=$(printf "\303\245 \303\244\303\266") &&
	mkdir "$svname" &&
	(
		cd "$svname" &&
		git init &&
		>sub &&
		git add sub &&
		git commit -m "init sub"
	) &&
	git submodule add ./"$svname" &&
	git submodule >&2 &&
	test -n "$(git submodule | grep "$svname")"
'

test_expect_success 'submodule add clone shallow submodule' '
	mkdir super &&
	pwd=$(pwd) &&
	(
		cd super &&
		git init &&
		git submodule add --depth=1 file://"$pwd"/example2 submodule &&
		(
			cd submodule &&
			test 1 = $(git log --oneline | wc -l)
		)
	)
'

test_expect_success 'submodule helper list is not confused by common prefixes' '
	mkdir -p dir1/b &&
	(
		cd dir1/b &&
		git init &&
		echo hi >testfile2 &&
		git add . &&
		git commit -m "test1"
	) &&
	mkdir -p dir2/b &&
	(
		cd dir2/b &&
		git init &&
		echo hello >testfile1 &&
		git add .  &&
		git commit -m "test2"
	) &&
	git submodule add /dir1/b dir1/b &&
	git submodule add /dir2/b dir2/b &&
	git commit -m "first submodule commit" &&
	git submodule--helper list dir1/b |cut -c51- >actual &&
	echo "dir1/b" >expect &&
	test_cmp expect actual
'


test_done<|MERGE_RESOLUTION|>--- conflicted
+++ resolved
@@ -914,11 +914,7 @@
 		git init &&
 		>file &&
 		git add file &&
-<<<<<<< HEAD
 		git commit -m "repo should not be empty" &&
-=======
-		git commit -m "repo should not be empty"
->>>>>>> c66410ed
 		git submodule deinit .
 	)
 '
