--- conflicted
+++ resolved
@@ -90,7 +90,6 @@
 	grep "diff --cc file" out
 '
 
-<<<<<<< HEAD
 test_expect_success 'setup for --cc --raw' '
 	blob=$(echo file | git hash-object --stdin -w) &&
 	base_tree=$(echo "100644 blob $blob	file" | git mktree) &&
@@ -256,21 +255,11 @@
 	git commit -m initial --allow-empty &&
 	cat <<-\EOF >test &&
 	3
-=======
-# Test for a bug reported at
-# http://thread.gmane.org/gmane.comp.version-control.git/224410
-# where a delete lines were missing from combined diff output when they
-# occurred exactly before the context lines of a later change.
-test_expect_success 'combine diff missing delete bug' '
-	git commit -m initial --allow-empty &&
-	cat <<-\EOF >test &&
->>>>>>> aac38571
 	1
 	2
 	3
 	4
 	EOF
-<<<<<<< HEAD
 	git commit -a -m empty1 &&
 	git branch -f side1 &&
 	git checkout HEAD^ &&
@@ -362,7 +351,20 @@
 	---4
 	EOF
 	compare_diff_patch expected actual
-=======
+'
+
+# Test for a bug reported at
+# http://thread.gmane.org/gmane.comp.version-control.git/224410
+# where a delete lines were missing from combined diff output when they
+# occurred exactly before the context lines of a later change.
+test_expect_success 'combine diff missing delete bug' '
+	git commit -m initial --allow-empty &&
+	cat <<-\EOF >test &&
+	1
+	2
+	3
+	4
+	EOF
 	git add test &&
 	git commit -a -m side1 &&
 	git checkout -B side1 &&
@@ -396,8 +398,7 @@
 	 -4
 	 +4modified
 	EOF
-	test_cmp expected actual
->>>>>>> aac38571
+	compare_diff_patch expected actual
 '
 
 test_done