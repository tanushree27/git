--- conflicted
+++ resolved
@@ -208,58 +208,6 @@
 	return 0;
 }
 
-<<<<<<< HEAD
-void load_submodule_cache(void)
-{
-	if (config_update_recurse_submodules == RECURSE_SUBMODULES_OFF)
-		return;
-
-	gitmodules_config();
-	git_config(submodule_config, NULL);
-}
-
-static int gitmodules_cb(const char *var, const char *value, void *data)
-{
-	struct repository *repo = data;
-	return submodule_config_option(repo, var, value);
-}
-
-void repo_read_gitmodules(struct repository *repo)
-{
-	if (repo->worktree) {
-		char *gitmodules;
-
-		if (repo_read_index(repo) < 0)
-			return;
-
-		gitmodules = repo_worktree_path(repo, GITMODULES_FILE);
-
-		if (!is_gitmodules_unmerged(repo->index))
-			git_config_from_file(gitmodules_cb, gitmodules, repo);
-
-		free(gitmodules);
-	}
-}
-
-void gitmodules_config(void)
-{
-	repo_read_gitmodules(the_repository);
-}
-
-void gitmodules_config_oid(const struct object_id *commit_oid)
-{
-	struct strbuf rev = STRBUF_INIT;
-	struct object_id oid;
-
-	if (gitmodule_oid_from_commit(commit_oid, &oid, &rev)) {
-		git_config_from_blob_oid(submodule_config, rev.buf,
-					 &oid, NULL);
-	}
-	strbuf_release(&rev);
-}
-
-=======
->>>>>>> 557a5998
 /*
  * Determine if a submodule has been initialized at a given 'path'
  */
@@ -1182,11 +1130,6 @@
 			continue;
 
 		submodule = submodule_from_path(&null_oid, ce->name);
-<<<<<<< HEAD
-		if (!submodule)
-			submodule = submodule_from_name(&null_oid, ce->name);
-=======
->>>>>>> 557a5998
 
 		default_argv = "yes";
 		if (spf->command_line_option == RECURSE_SUBMODULES_DEFAULT) {
@@ -2045,10 +1988,6 @@
 		strbuf_addstr(buf, git_dir);
 	}
 	if (!is_git_directory(buf->buf)) {
-<<<<<<< HEAD
-		gitmodules_config();
-=======
->>>>>>> 557a5998
 		sub = submodule_from_path(&null_oid, submodule);
 		if (!sub) {
 			ret = -1;
