#include "cache.h"
#include "string-list.h"
#include "rerere.h"
#include "xdiff/xdiff.h"
#include "xdiff-interface.h"

/* if rerere_enabled == -1, fall back to detection of .git/rr-cache */
static int rerere_enabled = -1;

/* automatically update cleanly resolved paths to the index */
static int rerere_autoupdate;

static char *merge_rr_path;

static const char *rr_path(const char *name, const char *file)
{
	return git_path("rr-cache/%s/%s", name, file);
}

static int has_resolution(const char *name)
{
	struct stat st;
	return !stat(rr_path(name, "postimage"), &st);
}

static void read_rr(struct string_list *rr)
{
	unsigned char sha1[20];
	char buf[PATH_MAX];
	FILE *in = fopen(merge_rr_path, "r");
	if (!in)
		return;
	while (fread(buf, 40, 1, in) == 1) {
		int i;
		char *name;
		if (get_sha1_hex(buf, sha1))
			die("corrupt MERGE_RR");
		buf[40] = '\0';
		name = xstrdup(buf);
		if (fgetc(in) != '\t')
			die("corrupt MERGE_RR");
		for (i = 0; i < sizeof(buf) && (buf[i] = fgetc(in)); i++)
			; /* do nothing */
		if (i == sizeof(buf))
			die("filename too long");
		string_list_insert(buf, rr)->util = name;
	}
	fclose(in);
}

static struct lock_file write_lock;

static int write_rr(struct string_list *rr, int out_fd)
{
	int i;
	for (i = 0; i < rr->nr; i++) {
		const char *path;
		int length;
		if (!rr->items[i].util)
			continue;
		path = rr->items[i].string;
		length = strlen(path) + 1;
		if (write_in_full(out_fd, rr->items[i].util, 40) != 40 ||
		    write_in_full(out_fd, "\t", 1) != 1 ||
		    write_in_full(out_fd, path, length) != length)
			die("unable to write rerere record");
	}
	if (commit_lock_file(&write_lock) != 0)
		die("unable to write rerere record");
	return 0;
}

static int handle_file(const char *path,
	 unsigned char *sha1, const char *output)
{
	SHA_CTX ctx;
	char buf[1024];
	int hunk = 0, hunk_no = 0;
	struct strbuf one, two;
	FILE *f = fopen(path, "r");
	FILE *out = NULL;

	if (!f)
		return error("Could not open %s", path);

	if (output) {
		out = fopen(output, "w");
		if (!out) {
			fclose(f);
			return error("Could not write %s", output);
		}
	}

	if (sha1)
		SHA1_Init(&ctx);

	strbuf_init(&one, 0);
	strbuf_init(&two,  0);
	while (fgets(buf, sizeof(buf), f)) {
		if (!prefixcmp(buf, "<<<<<<< ")) {
			if (hunk)
				goto bad;
			hunk = 1;
		} else if (!prefixcmp(buf, "=======") && isspace(buf[7])) {
			if (hunk != 1)
				goto bad;
			hunk = 2;
		} else if (!prefixcmp(buf, ">>>>>>> ")) {
			if (hunk != 2)
				goto bad;
			if (strbuf_cmp(&one, &two) > 0)
				strbuf_swap(&one, &two);
			hunk_no++;
			hunk = 0;
			if (out) {
				fputs("<<<<<<<\n", out);
				fwrite(one.buf, one.len, 1, out);
				fputs("=======\n", out);
				fwrite(two.buf, two.len, 1, out);
				fputs(">>>>>>>\n", out);
			}
			if (sha1) {
				SHA1_Update(&ctx, one.buf ? one.buf : "",
					    one.len + 1);
				SHA1_Update(&ctx, two.buf ? two.buf : "",
					    two.len + 1);
			}
			strbuf_reset(&one);
			strbuf_reset(&two);
		} else if (hunk == 1)
			strbuf_addstr(&one, buf);
		else if (hunk == 2)
			strbuf_addstr(&two, buf);
		else if (out)
			fputs(buf, out);
		continue;
	bad:
		hunk = 99; /* force error exit */
		break;
	}
	strbuf_release(&one);
	strbuf_release(&two);

	fclose(f);
	if (out)
		fclose(out);
	if (sha1)
		SHA1_Final(sha1, &ctx);
	if (hunk) {
		if (output)
			unlink(output);
		return error("Could not parse conflict hunks in %s", path);
	}
	return hunk_no;
}

static int find_conflict(struct string_list *conflict)
{
	int i;
	if (read_cache() < 0)
		return error("Could not read index");
	for (i = 0; i+1 < active_nr; i++) {
		struct cache_entry *e2 = active_cache[i];
		struct cache_entry *e3 = active_cache[i+1];
		if (ce_stage(e2) == 2 &&
		    ce_stage(e3) == 3 &&
		    ce_same_name(e2, e3) &&
		    S_ISREG(e2->ce_mode) &&
		    S_ISREG(e3->ce_mode)) {
			string_list_insert((const char *)e2->name, conflict);
			i++; /* skip over both #2 and #3 */
		}
	}
	return 0;
}

static int merge(const char *name, const char *path)
{
	int ret;
	mmfile_t cur, base, other;
	mmbuffer_t result = {NULL, 0};
	xpparam_t xpp = {XDF_NEED_MINIMAL};

	if (handle_file(path, NULL, rr_path(name, "thisimage")) < 0)
		return 1;

	if (read_mmfile(&cur, rr_path(name, "thisimage")) ||
			read_mmfile(&base, rr_path(name, "preimage")) ||
			read_mmfile(&other, rr_path(name, "postimage")))
		return 1;
	ret = xdl_merge(&base, &cur, "", &other, "",
			&xpp, XDL_MERGE_ZEALOUS, &result);
	if (!ret) {
		FILE *f = fopen(path, "w");
		if (!f)
			return error("Could not write to %s", path);
		fwrite(result.ptr, result.size, 1, f);
		fclose(f);
	}

	free(cur.ptr);
	free(base.ptr);
	free(other.ptr);
	free(result.ptr);

	return ret;
}

static struct lock_file index_lock;

static int update_paths(struct string_list *update)
{
	int i;
	int fd = hold_locked_index(&index_lock, 0);
	int status = 0;

	if (fd < 0)
		return -1;

	for (i = 0; i < update->nr; i++) {
		struct string_list_item *item = &update->items[i];
		if (add_file_to_cache(item->string, ADD_CACHE_IGNORE_ERRORS))
			status = -1;
	}

	if (!status && active_cache_changed) {
		if (write_cache(fd, active_cache, active_nr) ||
		    commit_locked_index(&index_lock))
			die("Unable to write new index file");
	} else if (fd >= 0)
		rollback_lock_file(&index_lock);
	return status;
}

static int do_plain_rerere(struct string_list *rr, int fd)
{
	struct string_list conflict = { NULL, 0, 0, 1 };
	struct string_list update = { NULL, 0, 0, 1 };
	int i;

	find_conflict(&conflict);

	/*
	 * MERGE_RR records paths with conflicts immediately after merge
	 * failed.  Some of the conflicted paths might have been hand resolved
	 * in the working tree since then, but the initial run would catch all
	 * and register their preimages.
	 */

	for (i = 0; i < conflict.nr; i++) {
		const char *path = conflict.items[i].string;
		if (!string_list_has_string(rr, path)) {
			unsigned char sha1[20];
			char *hex;
			int ret;
			ret = handle_file(path, sha1, NULL);
			if (ret < 1)
				continue;
			hex = xstrdup(sha1_to_hex(sha1));
			string_list_insert(path, rr)->util = hex;
			if (mkdir(git_path("rr-cache/%s", hex), 0755))
				continue;;
			handle_file(path, NULL, rr_path(hex, "preimage"));
			fprintf(stderr, "Recorded preimage for '%s'\n", path);
		}
	}

	/*
	 * Now some of the paths that had conflicts earlier might have been
	 * hand resolved.  Others may be similar to a conflict already that
	 * was resolved before.
	 */

	for (i = 0; i < rr->nr; i++) {
		int ret;
		const char *path = rr->items[i].string;
		const char *name = (const char *)rr->items[i].util;

		if (has_resolution(name)) {
			if (!merge(name, path)) {
				if (rerere_autoupdate)
					string_list_insert(path, &update);
				fprintf(stderr,
					"%s '%s' using previous resolution.\n",
					rerere_autoupdate
					? "Staged" : "Resolved",
					path);
				goto mark_resolved;
			}
		}

		/* Let's see if we have resolved it. */
		ret = handle_file(path, NULL, NULL);
		if (ret)
			continue;

		fprintf(stderr, "Recorded resolution for '%s'.\n", path);
		copy_file(rr_path(name, "postimage"), path, 0666);
	mark_resolved:
		rr->items[i].util = NULL;
	}

	if (update.nr)
		update_paths(&update);

	return write_rr(rr, fd);
}

static int git_rerere_config(const char *var, const char *value, void *cb)
{
	if (!strcmp(var, "rerere.enabled"))
		rerere_enabled = git_config_bool(var, value);
	else if (!strcmp(var, "rerere.autoupdate"))
		rerere_autoupdate = git_config_bool(var, value);
	else
		return git_default_config(var, value, cb);
	return 0;
}

static int is_rerere_enabled(void)
{
	struct stat st;
	const char *rr_cache;
	int rr_cache_exists;

	if (!rerere_enabled)
		return 0;

	rr_cache = git_path("rr-cache");
	rr_cache_exists = !stat(rr_cache, &st) && S_ISDIR(st.st_mode);
	if (rerere_enabled < 0)
		return rr_cache_exists;

	if (!rr_cache_exists &&
	    (mkdir(rr_cache, 0777) || adjust_shared_perm(rr_cache)))
		die("Could not create directory %s", rr_cache);
	return 1;
}

int setup_rerere(struct string_list *merge_rr)
{
	int fd;

	git_config(git_rerere_config, NULL);
	if (!is_rerere_enabled())
		return -1;

<<<<<<< HEAD
	merge_rr_path = xstrdup(git_path("MERGE_RR"));
	fd = hold_lock_file_for_update(&write_lock, merge_rr_path,
				       LOCK_DIE_ON_ERROR);
=======
	merge_rr_path = git_pathdup("MERGE_RR");
	fd = hold_lock_file_for_update(&write_lock, merge_rr_path, 1);
>>>>>>> a4f34cbb
	read_rr(merge_rr);
	return fd;
}

int rerere(void)
{
	struct string_list merge_rr = { NULL, 0, 0, 1 };
	int fd;

	fd = setup_rerere(&merge_rr);
	if (fd < 0)
		return 0;
	return do_plain_rerere(&merge_rr, fd);
}<|MERGE_RESOLUTION|>--- conflicted
+++ resolved
@@ -345,14 +345,9 @@
 	if (!is_rerere_enabled())
 		return -1;
 
-<<<<<<< HEAD
-	merge_rr_path = xstrdup(git_path("MERGE_RR"));
+	merge_rr_path = git_pathdup("MERGE_RR");
 	fd = hold_lock_file_for_update(&write_lock, merge_rr_path,
 				       LOCK_DIE_ON_ERROR);
-=======
-	merge_rr_path = git_pathdup("MERGE_RR");
-	fd = hold_lock_file_for_update(&write_lock, merge_rr_path, 1);
->>>>>>> a4f34cbb
 	read_rr(merge_rr);
 	return fd;
 }
