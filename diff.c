--- conflicted
+++ resolved
@@ -2095,7 +2095,6 @@
 	}
 }
 
-<<<<<<< HEAD
 struct patch_id_t {
 	struct xdiff_emit_state xm;
 	SHA_CTX *ctx;
@@ -2235,10 +2234,7 @@
 	return result;
 }
 
-void diff_flush(struct diff_options *options)
-=======
 static int is_summary_empty(const struct diff_queue_struct *q)
->>>>>>> 047fbe90
 {
 	int i;
 
