--- conflicted
+++ resolved
@@ -479,10 +479,6 @@
 {
 	local root="$2" match="$3"
 
-<<<<<<< HEAD
-	__git_ls_files_helper "$root" "$1" |
-	cut -f1 -d/ | sort | uniq
-=======
 	__git_ls_files_helper "$root" "$1" "$match" |
 	awk -F / -v pfx="${2//\\/\\\\}" '{
 		paths[$1] = 1
@@ -575,7 +571,6 @@
 	esac
 
 	__gitcomp_file_direct "$(__git_index_files "$1" "$pfx" "$cur_")"
->>>>>>> 7d314073
 }
 
 # Lists branches from the local repository.
