#include "cache.h"
#include "credential.h"
#include "string-list.h"
#include "parse-options.h"
#include "unix-socket.h"
#include "run-command.h"

#define FLAG_SPAWN 0x1
#define FLAG_RELAY 0x2

static int send_request(const char *socket, const struct strbuf *out)
{
	int got_data = 0;
	int fd = unix_stream_connect(socket);

	if (fd < 0)
		return -1;

	if (write_in_full(fd, out->buf, out->len) < 0)
		die_errno("unable to write to cache daemon");
	shutdown(fd, SHUT_WR);

	while (1) {
		char in[1024];
		int r;

		r = read_in_full(fd, in, sizeof(in));
		if (r == 0)
			break;
		if (r < 0)
			die_errno("read error from cache daemon");
		write_or_die(1, in, r);
		got_data = 1;
	}
	close(fd);
	return got_data;
}

static void spawn_daemon(const char *socket)
{
	struct child_process daemon = CHILD_PROCESS_INIT;
	const char *argv[] = { NULL, NULL, NULL };
	char buf[128];
	int r;

	argv[0] = "git-credential-cache--daemon";
	argv[1] = socket;
	daemon.argv = argv;
	daemon.no_stdin = 1;
	daemon.out = -1;

	if (start_command(&daemon))
		die_errno("unable to start cache daemon");
	r = read_in_full(daemon.out, buf, sizeof(buf));
	if (r < 0)
		die_errno("unable to read result code from cache daemon");
	if (r != 3 || memcmp(buf, "ok\n", 3))
		die("cache daemon did not start: %.*s", r, buf);
	close(daemon.out);
}

static void do_cache(const char *socket, const char *action, int timeout,
		     int flags)
{
	struct strbuf buf = STRBUF_INIT;

	strbuf_addf(&buf, "action=%s\n", action);
	strbuf_addf(&buf, "timeout=%d\n", timeout);
	if (flags & FLAG_RELAY) {
		if (strbuf_read(&buf, 0, 0) < 0)
			die_errno("unable to relay credential");
	}

	if (send_request(socket, &buf) < 0) {
		if (errno != ENOENT && errno != ECONNREFUSED)
			die_errno("unable to connect to cache daemon");
		if (flags & FLAG_SPAWN) {
			spawn_daemon(socket);
			if (send_request(socket, &buf) < 0)
				die_errno("unable to connect to cache daemon");
		}
	}
	strbuf_release(&buf);
}

static char *get_socket_path(void)
{
	struct stat sb;
	char *old_dir, *socket;
	old_dir = expand_user_path("~/.git-credential-cache");
	if (old_dir && !stat(old_dir, &sb) && S_ISDIR(sb.st_mode))
		socket = xstrfmt("%s/socket", old_dir);
	else
		socket = xdg_cache_home("credential/socket");
	free(old_dir);
	return socket;
}

int cmd_main(int argc, const char **argv)
{
	char *socket_path = NULL;
	int timeout = 900;
	const char *op;
	const char * const usage[] = {
		"git credential-cache [<options>] <action>",
		NULL
	};
	struct option options[] = {
		OPT_INTEGER(0, "timeout", &timeout,
			    "number of seconds to cache credentials"),
		OPT_STRING(0, "socket", &socket_path, "path",
			   "path of cache-daemon socket"),
		OPT_END()
	};

	argc = parse_options(argc, argv, NULL, options, usage, 0);
	if (!argc)
		usage_with_options(usage, options);
	op = argv[0];

	if (!socket_path)
<<<<<<< HEAD
		socket_path = get_socket_path();
=======
		socket_path = expand_user_path("~/.git-credential-cache/socket", 0);
>>>>>>> 86f95157
	if (!socket_path)
		die("unable to find a suitable socket path; use --socket");

	if (!strcmp(op, "exit"))
		do_cache(socket_path, op, timeout, 0);
	else if (!strcmp(op, "get") || !strcmp(op, "erase"))
		do_cache(socket_path, op, timeout, FLAG_RELAY);
	else if (!strcmp(op, "store"))
		do_cache(socket_path, op, timeout, FLAG_RELAY|FLAG_SPAWN);
	else
		; /* ignore unknown operation */

	return 0;
}<|MERGE_RESOLUTION|>--- conflicted
+++ resolved
@@ -87,7 +87,7 @@
 {
 	struct stat sb;
 	char *old_dir, *socket;
-	old_dir = expand_user_path("~/.git-credential-cache");
+	old_dir = expand_user_path("~/.git-credential-cache", 0);
 	if (old_dir && !stat(old_dir, &sb) && S_ISDIR(sb.st_mode))
 		socket = xstrfmt("%s/socket", old_dir);
 	else
@@ -119,11 +119,7 @@
 	op = argv[0];
 
 	if (!socket_path)
-<<<<<<< HEAD
 		socket_path = get_socket_path();
-=======
-		socket_path = expand_user_path("~/.git-credential-cache/socket", 0);
->>>>>>> 86f95157
 	if (!socket_path)
 		die("unable to find a suitable socket path; use --socket");
 
