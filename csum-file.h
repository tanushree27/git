--- conflicted
+++ resolved
@@ -26,25 +26,15 @@
 extern void hashfile_checkpoint(struct hashfile *, struct hashfile_checkpoint *);
 extern int hashfile_truncate(struct hashfile *, struct hashfile_checkpoint *);
 
-<<<<<<< HEAD
-/* hashclose flags */
-#define CSUM_CLOSE	1
-#define CSUM_FSYNC	2
-=======
 /* finalize_hashfile flags */
 #define CSUM_CLOSE		1
 #define CSUM_FSYNC		2
 #define CSUM_HASH_IN_STREAM	4
->>>>>>> 7547b95b
 
 extern struct hashfile *hashfd(int fd, const char *name);
 extern struct hashfile *hashfd_check(const char *name);
 extern struct hashfile *hashfd_throughput(int fd, const char *name, struct progress *tp);
-<<<<<<< HEAD
-extern int hashclose(struct hashfile *, unsigned char *, unsigned int);
-=======
 extern int finalize_hashfile(struct hashfile *, unsigned char *, unsigned int);
->>>>>>> 7547b95b
 extern void hashwrite(struct hashfile *, const void *, unsigned int);
 extern void hashflush(struct hashfile *f);
 extern void crc32_begin(struct hashfile *);
