--- conflicted
+++ resolved
@@ -118,167 +118,6 @@
 		return error("%s: cannot add to the index - missing --add option?",
 			     path);
 	return 0;
-}
-
-/*
-<<<<<<< HEAD
- * We fundamentally don't like some paths: we don't want
- * dot or dot-dot anywhere, and for obvious reasons don't
- * want to recurse into ".git" either.
- *
- * Also, we don't want double slashes or slashes at the
- * end that can make pathnames ambiguous.
- */
-static int verify_dotfile(const char *rest)
-{
-	/*
-	 * The first character was '.', but that
-	 * has already been discarded, we now test
-	 * the rest.
-	 */
-	switch (*rest) {
-	/* "." is not allowed */
-	case '\0': case '/':
-		return 0;
-
-	/*
-	 * ".git" followed by  NUL or slash is bad. This
-	 * shares the path end test with the ".." case.
-	 */
-	case 'g':
-		if (rest[1] != 'i')
-			break;
-		if (rest[2] != 't')
-			break;
-		rest += 2;
-	/* fallthrough */
-	case '.':
-		if (rest[1] == '\0' || rest[1] == '/')
-			return 0;
-	}
-	return 1;
-}
-
-static int verify_path(const char *path)
-{
-	char c;
-
-	goto inside;
-	for (;;) {
-		if (!c)
-			return 1;
-		if (c == '/') {
-inside:
-			c = *path++;
-			switch (c) {
-			default:
-				continue;
-			case '/': case '\0':
-				break;
-			case '.':
-				if (verify_dotfile(path))
-					continue;
-			}
-			return 0;
-		}
-		c = *path++;
-	}
-=======
- * "refresh" does not calculate a new sha1 file or bring the
- * cache up-to-date for mode/content changes. But what it
- * _does_ do is to "re-match" the stat information of a file
- * with the cache, so that you can refresh the cache for a
- * file that hasn't been changed but where the stat entry is
- * out of date.
- *
- * For example, you'd want to do this after doing a "git-read-tree",
- * to link up the stat cache details with the proper files.
- */
-static struct cache_entry *refresh_entry(struct cache_entry *ce, int really)
-{
-	struct stat st;
-	struct cache_entry *updated;
-	int changed, size;
-
-	if (lstat(ce->name, &st) < 0)
-		return ERR_PTR(-errno);
-
-	changed = ce_match_stat(ce, &st, really);
-	if (!changed) {
-		if (really && assume_unchanged &&
-		    !(ce->ce_flags & htons(CE_VALID)))
-			; /* mark this one VALID again */
-		else
-			return NULL;
-	}
-
-	if (ce_modified(ce, &st, really))
-		return ERR_PTR(-EINVAL);
-
-	size = ce_size(ce);
-	updated = xmalloc(size);
-	memcpy(updated, ce, size);
-	fill_stat_cache_info(updated, &st);
-
-	/* In this case, if really is not set, we should leave
-	 * CE_VALID bit alone.  Otherwise, paths marked with
-	 * --no-assume-unchanged (i.e. things to be edited) will
-	 * reacquire CE_VALID bit automatically, which is not
-	 * really what we want.
-	 */
-	if (!really && assume_unchanged && !(ce->ce_flags & htons(CE_VALID)))
-		updated->ce_flags &= ~htons(CE_VALID);
-
-	return updated;
-}
-
-static int refresh_cache(int really)
-{
-	int i;
-	int has_errors = 0;
-
-	for (i = 0; i < active_nr; i++) {
-		struct cache_entry *ce, *new;
-		ce = active_cache[i];
-		if (ce_stage(ce)) {
-			while ((i < active_nr) &&
-			       ! strcmp(active_cache[i]->name, ce->name))
-				i++;
-			i--;
-			if (allow_unmerged)
-				continue;
-			printf("%s: needs merge\n", ce->name);
-			has_errors = 1;
-			continue;
-		}
-
-		new = refresh_entry(ce, really);
-		if (!new)
-			continue;
-		if (IS_ERR(new)) {
-			if (not_new && PTR_ERR(new) == -ENOENT)
-				continue;
-			if (really && PTR_ERR(new) == -EINVAL) {
-				/* If we are doing --really-refresh that
-				 * means the index is not valid anymore.
-				 */
-				ce->ce_flags &= ~htons(CE_VALID);
-				active_cache_changed = 1;
-			}
-			if (quiet)
-				continue;
-			printf("%s: needs update\n", ce->name);
-			has_errors = 1;
-			continue;
-		}
-		active_cache_changed = 1;
-		/* You can NOT just free active_cache[i] here, since it
-		 * might not be necessarily malloc()ed but can also come
-		 * from mmap(). */
-		active_cache[i] = new;
-	}
-	return has_errors;
->>>>>>> d9b814cc
 }
 
 static int add_cacheinfo(unsigned int mode, const unsigned char *sha1,
